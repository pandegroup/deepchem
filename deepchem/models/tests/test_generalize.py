"""
Tests to make sure deepchem models can fit models on easy datasets.
"""

__author__ = "Bharath Ramsundar"
__copyright__ = "Copyright 2016, Stanford University"
__license__ = "MIT"

import sklearn
import sklearn.datasets
import numpy as np
import unittest
import tempfile
import deepchem as dc
from sklearn.ensemble import RandomForestRegressor
from sklearn.linear_model import LinearRegression
from sklearn.linear_model import LogisticRegression

try:
  import xgboost
except ImportError:
  pass


class TestGeneralize(unittest.TestCase):
  """
  Test that models can learn generalizable models on simple datasets.
  """

  def test_sklearn_regression(self):
    """Test that sklearn models can learn on simple regression datasets."""
    np.random.seed(123)

    dataset = sklearn.datasets.load_diabetes()
    X, y = dataset.data, dataset.target
    y = np.expand_dims(y, 1)
    frac_train = .7
    n_samples = len(X)
    n_train = int(frac_train * n_samples)
    X_train, y_train = X[:n_train], y[:n_train]
    X_test, y_test = X[n_train:], y[n_train:]
    train_dataset = dc.data.NumpyDataset(X_train, y_train)
    test_dataset = dc.data.NumpyDataset(X_test, y_test)

    regression_metric = dc.metrics.Metric(dc.metrics.r2_score)

    sklearn_model = LinearRegression()
    model = dc.models.SklearnModel(sklearn_model)

    # Fit trained model
    model.fit(train_dataset)
    model.save()

    # Eval model on test
    scores = model.evaluate(test_dataset, [regression_metric])
    assert scores[regression_metric.name] > .5

  def test_sklearn_transformed_regression(self):
    """Test that sklearn models can learn on simple transformed regression datasets."""
    np.random.seed(123)
    dataset = sklearn.datasets.load_diabetes()
    X, y = dataset.data, dataset.target
    y = np.expand_dims(y, 1)

    frac_train = .7
    n_samples = len(X)
    n_train = int(frac_train * n_samples)
    X_train, y_train = X[:n_train], y[:n_train]
    X_test, y_test = X[n_train:], y[n_train:]
    train_dataset = dc.data.NumpyDataset(X_train, y_train)
    test_dataset = dc.data.NumpyDataset(X_test, y_test)

    # Eval model on train
    transformers = [
        dc.trans.NormalizationTransformer(
            transform_X=True, dataset=train_dataset),
        dc.trans.ClippingTransformer(transform_X=True, dataset=train_dataset),
        dc.trans.NormalizationTransformer(
            transform_y=True, dataset=train_dataset)
    ]
    for data in [train_dataset, test_dataset]:
      for transformer in transformers:
        data = transformer.transform(data)

    regression_metric = dc.metrics.Metric(dc.metrics.r2_score)
    sklearn_model = LinearRegression()
    model = dc.models.SklearnModel(sklearn_model)

    # Fit trained model
    model.fit(train_dataset)
    model.save()

    train_scores = model.evaluate(train_dataset, [regression_metric],
                                  transformers)
    assert train_scores[regression_metric.name] > .5

    # Eval model on test
    test_scores = model.evaluate(test_dataset, [regression_metric],
                                 transformers)
    assert test_scores[regression_metric.name] > .5

  def test_sklearn_multitask_regression(self):
    """Test that sklearn models can learn on simple multitask regression."""
    np.random.seed(123)
    n_tasks = 4
    tasks = range(n_tasks)
    dataset = sklearn.datasets.load_diabetes()
    X, y = dataset.data, dataset.target
    y = np.reshape(y, (len(y), 1))
    y = np.hstack([y] * n_tasks)

    frac_train = .7
    n_samples = len(X)
    n_train = int(frac_train * n_samples)
    X_train, y_train = X[:n_train], y[:n_train]
    X_test, y_test = X[n_train:], y[n_train:]
    train_dataset = dc.data.DiskDataset.from_numpy(X_train, y_train)
    test_dataset = dc.data.DiskDataset.from_numpy(X_test, y_test)

    regression_metric = dc.metrics.Metric(dc.metrics.r2_score)

    def model_builder(model_dir):
      sklearn_model = LinearRegression()
      return dc.models.SklearnModel(sklearn_model, model_dir)

    model = dc.models.SingletaskToMultitask(tasks, model_builder)

    # Fit trained model
    model.fit(train_dataset)
    model.save()

    # Eval model on test
    scores = model.evaluate(test_dataset, [regression_metric])
    for score in scores[regression_metric.name]:
      assert score > .5

  #def test_sklearn_classification(self):
  #  """Test that sklearn models can learn on simple classification datasets."""
  #  np.random.seed(123)
  #  dataset = sklearn.datasets.load_digits(n_class=2)
  #  X, y = dataset.data, dataset.target

  #  frac_train = .7
  #  n_samples = len(X)
  #  n_train = int(frac_train*n_samples)
  #  X_train, y_train = X[:n_train], y[:n_train]
  #  X_test, y_test = X[n_train:], y[n_train:]
  #  train_dataset = dc.data.NumpyDataset(X_train, y_train)
  #  test_dataset = dc.data.NumpyDataset(X_test, y_test)

  #  classification_metric = dc.metrics.Metric(dc.metrics.roc_auc_score)
  #  sklearn_model = LogisticRegression()
  #  model = dc.models.SklearnModel(sklearn_model)

  #  # Fit trained model
  #  model.fit(train_dataset)
  #  model.save()

  #  # Eval model on test
  #  scores = model.evaluate(test_dataset, [classification_metric])
  #  assert scores[classification_metric.name] > .5

  #def test_sklearn_multitask_classification(self):
  #  """Test that sklearn models can learn on simple multitask classification."""
  #  np.random.seed(123)
  #  n_tasks = 4
  #  tasks = range(n_tasks)
  #  dataset = sklearn.datasets.load_digits(n_class=2)
  #  X, y = dataset.data, dataset.target
  #  y = np.reshape(y, (len(y), 1))
  #  y = np.hstack([y] * n_tasks)
  #
  #  frac_train = .7
  #  n_samples = len(X)
  #  n_train = int(frac_train*n_samples)
  #  X_train, y_train = X[:n_train], y[:n_train]
  #  X_test, y_test = X[n_train:], y[n_train:]
  #  train_dataset = dc.data.DiskDataset.from_numpy(X_train, y_train)
  #  test_dataset = dc.data.DiskDataset.from_numpy(X_test, y_test)

  #  classification_metric = dc.metrics.Metric(dc.metrics.roc_auc_score)
  #  def model_builder(model_dir):
  #    sklearn_model = LogisticRegression()
  #    return dc.models.SklearnModel(sklearn_model, model_dir)
  #  model = dc.models.SingletaskToMultitask(tasks, model_builder)

  #  # Fit trained model
  #  model.fit(train_dataset)
  #  model.save()
  #  # Eval model on test
  #  scores = model.evaluate(test_dataset, [classification_metric])
  #  for score in scores[classification_metric.name]:
  #    assert score > .5

  def test_xgboost_regression(self):
<<<<<<< HEAD
    """
    This test is not actually slow -- but cannot currently run
    on Ubuntu 14.04 with Tensorflow 1.4.0

    See Discussion Here
    https://github.com/deepchem/deepchem/issues/960
    """
=======
    import xgboost
>>>>>>> 614d3591
    np.random.seed(123)

    dataset = sklearn.datasets.load_diabetes()
    X, y = dataset.data, dataset.target
    frac_train = .7
    n_samples = len(X)
    n_train = int(frac_train * n_samples)
    X_train, y_train = X[:n_train], y[:n_train]
    X_test, y_test = X[n_train:], y[n_train:]
    train_dataset = dc.data.NumpyDataset(X_train, y_train)
    test_dataset = dc.data.NumpyDataset(X_test, y_test)

    regression_metric = dc.metrics.Metric(dc.metrics.mae_score)
    # Set early stopping round = n_estimators so that esr won't work
    esr = {'early_stopping_rounds': 50}

    xgb_model = xgboost.XGBRegressor(n_estimators=50, random_state=123)
    model = dc.models.XGBoostModel(xgb_model, verbose=False, **esr)

    # Fit trained model
    model.fit(train_dataset)
    model.save()

    # Eval model on test
    scores = model.evaluate(test_dataset, [regression_metric])
    assert scores[regression_metric.name] < 55

  def test_xgboost_multitask_regression(self):
<<<<<<< HEAD
    """
    Test that xgboost models can learn on simple multitask regression.
    This test is not actually slow -- but cannot currently run
    on Ubuntu 14.04 with Tensorflow 1.4.0

    See Discussion Here
    https://github.com/deepchem/deepchem/issues/960
    """
=======
    import xgboost
>>>>>>> 614d3591
    np.random.seed(123)
    n_tasks = 4
    tasks = range(n_tasks)
    dataset = sklearn.datasets.load_diabetes()
    X, y = dataset.data, dataset.target
    y = np.reshape(y, (len(y), 1))
    y = np.hstack([y] * n_tasks)

    frac_train = .7
    n_samples = len(X)
    n_train = int(frac_train * n_samples)
    X_train, y_train = X[:n_train], y[:n_train]
    X_test, y_test = X[n_train:], y[n_train:]
    train_dataset = dc.data.DiskDataset.from_numpy(X_train, y_train)
    test_dataset = dc.data.DiskDataset.from_numpy(X_test, y_test)

    regression_metric = dc.metrics.Metric(dc.metrics.mae_score)
    esr = {'early_stopping_rounds': 50}

    def model_builder(model_dir):
      xgb_model = xgboost.XGBRegressor(n_estimators=50, seed=123)
      return dc.models.XGBoostModel(xgb_model, model_dir, verbose=False, **esr)

    model = dc.models.SingletaskToMultitask(tasks, model_builder)

    # Fit trained model
    model.fit(train_dataset)
    model.save()

    # Eval model on test
    scores = model.evaluate(test_dataset, [regression_metric])
    for score in scores[regression_metric.name]:
      assert score < 50

  def test_xgboost_classification(self):
    """Test that sklearn models can learn on simple classification datasets."""
    np.random.seed(123)
    dataset = sklearn.datasets.load_digits(n_class=2)
    X, y = dataset.data, dataset.target

    frac_train = .7
    n_samples = len(X)
    n_train = int(frac_train * n_samples)
    X_train, y_train = X[:n_train], y[:n_train]
    X_test, y_test = X[n_train:], y[n_train:]
    train_dataset = dc.data.NumpyDataset(X_train, y_train)
    test_dataset = dc.data.NumpyDataset(X_test, y_test)

    classification_metric = dc.metrics.Metric(dc.metrics.roc_auc_score)
    esr = {'early_stopping_rounds': 50}
    xgb_model = xgboost.XGBClassifier(n_estimators=50, seed=123)
    model = dc.models.XGBoostModel(xgb_model, verbose=False, **esr)

    # Fit trained model
    model.fit(train_dataset)
    model.save()

    # Eval model on test
    scores = model.evaluate(test_dataset, [classification_metric])
    assert scores[classification_metric.name] > .9<|MERGE_RESOLUTION|>--- conflicted
+++ resolved
@@ -193,7 +193,6 @@
   #    assert score > .5
 
   def test_xgboost_regression(self):
-<<<<<<< HEAD
     """
     This test is not actually slow -- but cannot currently run
     on Ubuntu 14.04 with Tensorflow 1.4.0
@@ -201,9 +200,6 @@
     See Discussion Here
     https://github.com/deepchem/deepchem/issues/960
     """
-=======
-    import xgboost
->>>>>>> 614d3591
     np.random.seed(123)
 
     dataset = sklearn.datasets.load_diabetes()
@@ -232,7 +228,6 @@
     assert scores[regression_metric.name] < 55
 
   def test_xgboost_multitask_regression(self):
-<<<<<<< HEAD
     """
     Test that xgboost models can learn on simple multitask regression.
     This test is not actually slow -- but cannot currently run
@@ -241,9 +236,6 @@
     See Discussion Here
     https://github.com/deepchem/deepchem/issues/960
     """
-=======
-    import xgboost
->>>>>>> 614d3591
     np.random.seed(123)
     n_tasks = 4
     tasks = range(n_tasks)
