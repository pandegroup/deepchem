import pickle
import threading
import time

import networkx as nx
import numpy as np
import os
import six
import tensorflow as tf
from tensorflow.python.framework.errors_impl import OutOfRangeError

from deepchem.data import NumpyDataset
from deepchem.metrics import to_one_hot, from_one_hot
from deepchem.models.models import Model
from deepchem.models.tensorgraph.layers import InputFifoQueue
from deepchem.utils.evaluate import GeneratorEvaluator


class TensorGraph(Model):
  def __init__(self,
               tensorboard=False,
               tensorboard_log_frequency=100,
               learning_rate=0.001,
               batch_size=100,
               use_queue=True,
               mode="regression",
               **kwargs):
    """
    TODO(LESWING) allow a model to change its learning rate
    Parameters
    ----------
    tensorboard: bool
      Should we log to model_dir data for tensorboard?
    tensorboard_log_frequency: int
      How many training batches before logging tensorboard?
    learning_rate: float
      learning rate for optimizer
    batch_size: int
      default batch size for training and evaluating
    use_queue: boolean
      if True when building we will create a tf.FIFO queue, which will hold
      all features, weights, and labels.  We will feed the inputs into this
      queue in batches of self.batch_size in a separate thread from the
      thread training the model.  You cannot use a queue when
      batches are not of consistent size
    mode: str
      "regression" or "classification".  "classification" models on
      predict will do an argmax(axis=2) to determine the class of the
      prediction.
    kwargs
    """

    # Layer Management
    self.nxgraph = nx.DiGraph()
    self.layers = dict()
    self.features = list()
    self.labels = list()
    self.outputs = list()
    self.task_weights = list()
    self.loss = None
    self.built = False
    self.queue_installed = False

    # Singular place to hold Tensor objects which don't serialize
    # These have to be reconstructed on restoring from pickle
    # See TensorGraph._get_tf() for more details on lazy construction
    self.tensor_objects = {
      "FileWriter": None,
      "Graph": tf.Graph(),
      "train_op": None,
      "summary_op": None,
    }
    self.tensorboard = tensorboard
    self.tensorboard_log_frequency = tensorboard_log_frequency
    self.tensorboard_step = 0
    self.mode = mode
    self.global_step = 0
    self.last_checkpoint = None
    self.use_queue = use_queue

    self.learning_rate = learning_rate
    self.batch_size = batch_size
    super(TensorGraph, self).__init__(**kwargs)
    self.save_file = "%s/%s" % (self.model_dir, "model")
    self.model_class = None

  def _add_layer(self, layer):
    if layer.name in self.layers:
      return
    if layer.__class__.__name__ == "Feature":
      self.features.append(layer)
    if layer.__class__.__name__ == "Label":
      self.labels.append(layer)
    if layer.__class__.__name__ == "Weight":
      self.task_weights.append(layer)
    self.nxgraph.add_node(layer.name)
    self.layers[layer.name] = layer
    for in_layer in layer.in_layers:
      self.nxgraph.add_edge(in_layer.name, layer.name)
      self._add_layer(in_layer)

  def fit(self,
          dataset,
          nb_epoch=10,
          max_checkpoints_to_keep=5,
          checkpoint_interval=1000):
    return self.fit_generator(
      self.default_generator(dataset, epochs=nb_epoch),
      max_checkpoints_to_keep, checkpoint_interval)

  def fit_generator(self,
                    feed_dict_generator,
                    max_checkpoints_to_keep=5,
                    checkpoint_interval=1000):

    def create_feed_dict():
      if self.use_queue:
        while True:
          yield {}
      for d in feed_dict_generator:
        yield {k.out_tensor: v for k, v in six.iteritems(d)}

    if not self.built:
      self.build()
    with self._get_tf("Graph").as_default():
      time1 = time.time()
      print("Creating Training Op")
      train_op = self._get_tf('train_op')
      saver = tf.train.Saver(max_to_keep=max_checkpoints_to_keep)
      with tf.Session() as sess:
      # with tf.Session(config=tf.ConfigProto(log_device_placement=True)) as sess:
        print("Initializing Weights")
        self._initialize_weights(sess, saver)
        print("Starting To Fit")
        avg_loss, n_batches = 0.0, 0.0
        coord = tf.train.Coordinator()
        n_samples = 0
        if self.use_queue:
          enqueue_thread = threading.Thread(
            target=_enqueue_batch,
            args=(self, feed_dict_generator, self._get_tf("Graph"), sess,
                  coord))
          enqueue_thread.start()
        output_tensors = [x.out_tensor for x in self.outputs]
        fetches = output_tensors + [train_op, self.loss.out_tensor]
        for feed_dict in create_feed_dict():
          try:
            time_start = time.time()
            fetched_values = sess.run(fetches, feed_dict=feed_dict)
            time_end = time.time()
            # print("Time running: %s" % (time_end - time_start))
            loss = fetched_values[-1]
            avg_loss += loss
            n_batches += 1
            self.global_step += 1
            n_samples += 1
            if self.tensorboard and n_samples % self.tensorboard_log_frequency == 0:
              summary = sess.run(
                self._get_tf("summary_op"), feed_dict=feed_dict)
              self._log_tensorboard(summary)
          except OutOfRangeError:
            break
          if self.global_step % checkpoint_interval == checkpoint_interval - 1:
            saver.save(sess, self.save_file, global_step=self.global_step)
            avg_loss = float(avg_loss) / n_batches
            print('Ending global_step %d: Average loss %g' %
                  (self.global_step, avg_loss))
        avg_loss = float(avg_loss) / n_batches
        print('Ending global_step %d: Average loss %g' %
              (self.global_step, avg_loss))
        saver.save(sess, self.save_file, global_step=self.global_step)
        self.last_checkpoint = saver.last_checkpoints[-1]
      ############################################################## TIMING
      time2 = time.time()
      print("TIMING: model fitting took %0.3f s" % (time2 - time1))
      ############################################################## TIMING

  def _log_tensorboard(self, summary):
    """
    TODO(LESWING) set epoch
    Parameters
    ----------
    Returns
    -------
    """
    global_step = int(self.global_step)
    writer = self._get_tf("FileWriter")
    writer.reopen()
    writer.add_summary(summary, global_step=global_step)
    writer.close()

  def fit_on_batch(self, X, y, w):
    if not self.built:
      self.build()
    dataset = NumpyDataset(X, y)
    return self.fit(dataset, nb_epoch=1)

  def default_generator(self,
                        dataset,
                        epochs=1,
                        predict=False,
                        pad_batches=True):
    if len(self.features) > 1:
      raise ValueError("More than one Feature, must use generator")
    if len(self.labels) > 1:
      raise ValueError("More than one Label, must use generator")
    if len(self.task_weights) > 1:
      raise ValueError("More than one Weights, must use generator")
    for epoch in range(epochs):
      for (X_b, y_b, w_b, ids_b) in dataset.iterbatches(
        batch_size=self.batch_size,
        deterministic=True,
        pad_batches=pad_batches):
        feed_dict = dict()
        if len(self.labels) == 1 and y_b is not None and not predict:
          feed_dict[self.labels[0]] = y_b
        if len(self.features) == 1 and X_b is not None:
          feed_dict[self.features[0]] = X_b
        if len(self.task_weights) == 1 and w_b is not None and not predict:
          feed_dict[self.task_weights[0]] = w_b
        yield feed_dict

  def predict_on_generator(self, generator):
    """Generates output predictions for the input samples,
      processing the samples in a batched way.

    # Arguments
        x: the input data, as a Numpy array.
        batch_size: integer.
        verbose: verbosity mode, 0 or 1.

    # Returns
        A Numpy array of predictions.
    """
    retval = self.predict_proba_on_generator(generator)
    if self.mode == 'classification':
      retval = np.expand_dims(from_one_hot(retval, axis=2), axis=1)
    return retval

  def predict_proba_on_generator(self, generator):
    """
    Returns:
      y_pred: numpy ndarray of shape (n_samples, n_classes*n_tasks)
    """
    if not self.built:
      self.build()
    with self._get_tf("Graph").as_default():
      with tf.Session() as sess:
        saver = tf.train.Saver()
        saver.restore(sess, self.last_checkpoint)
        out_tensors = [x.out_tensor for x in self.outputs]
        results = []
        for feed_dict in generator:
          feed_dict = {
            self.layers[k.name].out_tensor: v
            for k, v in six.iteritems(feed_dict)
          }
          result = np.array(sess.run(out_tensors, feed_dict=feed_dict))
          if len(result.shape) == 3:
            result = np.transpose(result, axes=[1, 0, 2])
          results.append(result)
        return np.concatenate(results, axis=0)

  def predict_on_batch(self, X, sess=None):
    """Generates output predictions for the input samples,
      processing the samples in a batched way.

    # Arguments
        x: the input data, as a Numpy array.
        batch_size: integer.
        verbose: verbosity mode, 0 or 1.

    # Returns
        A Numpy array of predictions.
    """
    dataset = NumpyDataset(X=X, y=None)
    generator = self.default_generator(dataset, predict=True, pad_batches=False)
    return self.predict_on_generator(generator)

  def predict_proba_on_batch(self, X, sess=None):
    dataset = NumpyDataset(X=X, y=None)
    generator = self.default_generator(dataset, predict=True, pad_batches=False)
    return self.predict_proba_on_generator(generator)

  def predict(self, dataset, transformers=[], batch_size=None):
    """
    Uses self to make predictions on provided Dataset object.

    Returns:
      y_pred: numpy ndarray of shape (n_samples,)
    """
    if len(transformers) > 0:
      raise ValueError("Tensorgraph does not support transformers")
    generator = self.default_generator(dataset, predict=True, pad_batches=False)
    return self.predict_on_generator(generator)

  def predict_proba(self, dataset, transformers=[], batch_size=None):
    """
    TODO: Do transformers even make sense here?

    Returns:
      y_pred: numpy ndarray of shape (n_samples, n_classes*n_tasks)
    """
    if len(transformers) > 0:
      raise ValueError("Tensorgraph does not support transformers")
    generator = self.default_generator(dataset, predict=True, pad_batches=False)
    return self.predict_proba_on_generator(generator)

  def topsort(self):
    return nx.topological_sort(self.nxgraph)

  def build(self):
    if self.built:
      return
    with self._get_tf("Graph").as_default():
      self._install_queue()
      order = self.topsort()
      print(order)
      for node in order:
        print("Building %s" % node)
        with tf.name_scope(node):
          node_layer = self.layers[node]
          node_layer._create_tensor()
      self.built = True

    for layer in self.layers.values():
      if layer.tensorboard:
        self.tensorboard = True
    tf.summary.scalar("loss", self.loss.out_tensor)
    for layer in self.layers.values():
      if layer.tensorboard:
        tf.summary.tensor_summary(layer.name, layer.out_tensor)
    if self.tensorboard:
      writer = self._get_tf("FileWriter")
      writer.add_graph(self._get_tf("Graph"))
      writer.close()

  def _install_queue(self):
    """
    """
    if not self.use_queue or self.queue_installed:
      for layer in self.features + self.labels + self.task_weights:
        layer.pre_queue = True
      return
    names = []
    shapes = []
    pre_q_inputs = []
    q = InputFifoQueue(shapes, names, in_layers=pre_q_inputs)
    for layer in self.features + self.labels + self.task_weights:
      pre_q_input = layer.create_pre_q(self.batch_size)
      shapes.append(pre_q_input.shape)
      names.append(pre_q_input.name)
      pre_q_inputs.append(pre_q_input)

      layer.in_layers.append(q)
      self.nxgraph.add_edge(q.name, layer.name)

    self._add_layer(q)
    self.input_queue = q
    self.queue_installed = True

  def set_loss(self, layer):
    self._add_layer(layer)
    self.loss = layer

  def add_output(self, layer):
    self._add_layer(layer)
    self.outputs.append(layer)

  def save(self):
    # Remove out_tensor from the object to be pickled
    must_restore = False
    tensor_objects = self.tensor_objects
    self.tensor_objects = {}
    out_tensors = []
    if self.built:
      must_restore = True
      for node in self.topsort():
        node_layer = self.layers[node]
        out_tensors.append(node_layer.none_tensors())
      self.built = False

    # Pickle itself
    pickle_name = os.path.join(self.model_dir, "model.pickle")
    with open(pickle_name, 'wb') as fout:
      pickle.dump(self, fout)

    # add out_tensor back to everyone
    if must_restore:
      for index, node in enumerate(self.topsort()):
        node_layer = self.layers[node]
        node_layer.set_tensors(out_tensors[index])
      self.built = True
    self.tensor_objects = tensor_objects

  def evaluate_generator(self,
                         feed_dict_generator,
                         metrics,
                         transformers=[],
                         labels=None,
                         outputs=None,
                         weights=[],
                         per_task_metrics=False):

    if labels is None:
      raise ValueError
    evaluator = GeneratorEvaluator(
<<<<<<< HEAD
      self,
      feed_dict_generator,
      transformers,
      labels=labels,
      outputs=outputs,
      weights=weights)
=======
        self,
        feed_dict_generator,
        transformers,
        labels=labels,
        outputs=outputs,
        weights=weights)
>>>>>>> 8c96c48b
    if not per_task_metrics:
      scores = evaluator.compute_model_performance(metrics)
      return scores
    else:
      scores, per_task_scores = evaluator.compute_model_performance(
        metrics, per_task_metrics=per_task_metrics)
      return scores, per_task_scores

  def _get_tf(self, obj):
    """
    TODO(LESWING) REALLY NEED TO DOCUMENT THIS
    Parameters
    ----------
    obj

    Returns
    -------
    TensorFlow Object

    """

    if obj in self.tensor_objects and self.tensor_objects[obj] is not None:
      return self.tensor_objects[obj]
    if obj == "Graph":
      self.tensor_objects['Graph'] = tf.Graph()
    elif obj == "FileWriter":
      self.tensor_objects['FileWriter'] = tf.summary.FileWriter(self.model_dir)
    elif obj == 'train_op':
      self.tensor_objects['train_op'] = tf.train.AdamOptimizer(
        self.learning_rate, beta1=.9,
        beta2=.999).minimize(self.loss.out_tensor)
    elif obj == 'summary_op':
      self.tensor_objects['summary_op'] = tf.summary.merge_all(
        key=tf.GraphKeys.SUMMARIES)
    return self._get_tf(obj)

  def _initialize_weights(self, sess, saver):
    """
    Parameters
    ----------
    sess: tf.Session
      The Session must be open
    saver: tf.train.Saver
      A saver object to save/restore checkpoints

    Returns
    -------

    """
    if self.last_checkpoint is None:
      sess.run(tf.global_variables_initializer())
      saver.save(sess, self.save_file, global_step=self.global_step)
    else:
      saver.restore(sess, self.last_checkpoint)

  def get_num_tasks(self):
    return len(self.outputs)

  def get_pre_q_input(self, input_layer):
    layer_name = input_layer.name
    pre_q_name = "%s_pre_q" % layer_name
    return self.layers[pre_q_name]

  @staticmethod
  def load_from_dir(model_dir):
    pickle_name = os.path.join(model_dir, "model.pickle")
    with open(pickle_name, 'rb') as fout:
      tensorgraph = pickle.load(fout)
      tensorgraph.built = False
      return tensorgraph


def _enqueue_batch(tg, generator, graph, sess, coord):
  """
  Function to load data into 
  Parameters
  ----------
  tg
  dataset
  graph
  sess
  coord

  Returns
  -------

  """
  with graph.as_default():
    num_samples = 0
    for feed_dict in generator:
      enq = {}
      for layer in tg.features + tg.labels + tg.task_weights:
        try:
          enq[tg.get_pre_q_input(layer).out_tensor] = feed_dict[layer]
        except KeyError as e:
          print(layer)
          print(tg.layers)
      sess.run(tg.input_queue.out_tensor, feed_dict=enq)
      num_samples += 1
      if tg.tensorboard and num_samples % tg.tensorboard_log_frequency == 0:
        enq = {k.out_tensor: v for k, v in six.iteritems(feed_dict)}
        summary = sess.run(tg._get_tf("summary_op"), feed_dict=enq)
        tg._log_tensorboard(summary)
    sess.run(tg.input_queue.close_op)
    coord.num_samples = num_samples
    coord.request_stop()


class MultiTaskTensorGraph(TensorGraph):
  """
  Class created for legacy sake
  Assumes y is a vector of booleans representing
  classification metrics
  """

  def __init__(self, **kwargs):
    super(MultiTaskTensorGraph, self).__init__(**kwargs)

  def _construct_feed_dict(self, X_b, y_b, w_b, ids_b):
    feed_dict = dict()
    if y_b is not None:
      for index, label in enumerate(self.labels):
        feed_dict[label.out_tensor] = to_one_hot(y_b[:, index])
    if self.task_weights is not None and w_b is not None:
      feed_dict[self.task_weights.out_tensor] = w_b
    if self.features is not None:
      feed_dict[self.features[0].out_tensor] = X_b
    return feed_dict<|MERGE_RESOLUTION|>--- conflicted
+++ resolved
@@ -17,6 +17,7 @@
 
 
 class TensorGraph(Model):
+
   def __init__(self,
                tensorboard=False,
                tensorboard_log_frequency=100,
@@ -65,10 +66,10 @@
     # These have to be reconstructed on restoring from pickle
     # See TensorGraph._get_tf() for more details on lazy construction
     self.tensor_objects = {
-      "FileWriter": None,
-      "Graph": tf.Graph(),
-      "train_op": None,
-      "summary_op": None,
+        "FileWriter": None,
+        "Graph": tf.Graph(),
+        "train_op": None,
+        "summary_op": None,
     }
     self.tensorboard = tensorboard
     self.tensorboard_log_frequency = tensorboard_log_frequency
@@ -105,8 +106,8 @@
           max_checkpoints_to_keep=5,
           checkpoint_interval=1000):
     return self.fit_generator(
-      self.default_generator(dataset, epochs=nb_epoch),
-      max_checkpoints_to_keep, checkpoint_interval)
+        self.default_generator(dataset, epochs=nb_epoch),
+        max_checkpoints_to_keep, checkpoint_interval)
 
   def fit_generator(self,
                     feed_dict_generator,
@@ -124,31 +125,24 @@
       self.build()
     with self._get_tf("Graph").as_default():
       time1 = time.time()
-      print("Creating Training Op")
       train_op = self._get_tf('train_op')
       saver = tf.train.Saver(max_to_keep=max_checkpoints_to_keep)
       with tf.Session() as sess:
-      # with tf.Session(config=tf.ConfigProto(log_device_placement=True)) as sess:
-        print("Initializing Weights")
         self._initialize_weights(sess, saver)
-        print("Starting To Fit")
         avg_loss, n_batches = 0.0, 0.0
         coord = tf.train.Coordinator()
         n_samples = 0
         if self.use_queue:
           enqueue_thread = threading.Thread(
-            target=_enqueue_batch,
-            args=(self, feed_dict_generator, self._get_tf("Graph"), sess,
-                  coord))
+              target=_enqueue_batch,
+              args=(self, feed_dict_generator, self._get_tf("Graph"), sess,
+                    coord))
           enqueue_thread.start()
         output_tensors = [x.out_tensor for x in self.outputs]
         fetches = output_tensors + [train_op, self.loss.out_tensor]
         for feed_dict in create_feed_dict():
           try:
-            time_start = time.time()
             fetched_values = sess.run(fetches, feed_dict=feed_dict)
-            time_end = time.time()
-            # print("Time running: %s" % (time_end - time_start))
             loss = fetched_values[-1]
             avg_loss += loss
             n_batches += 1
@@ -156,7 +150,7 @@
             n_samples += 1
             if self.tensorboard and n_samples % self.tensorboard_log_frequency == 0:
               summary = sess.run(
-                self._get_tf("summary_op"), feed_dict=feed_dict)
+                  self._get_tf("summary_op"), feed_dict=feed_dict)
               self._log_tensorboard(summary)
           except OutOfRangeError:
             break
@@ -208,9 +202,9 @@
       raise ValueError("More than one Weights, must use generator")
     for epoch in range(epochs):
       for (X_b, y_b, w_b, ids_b) in dataset.iterbatches(
-        batch_size=self.batch_size,
-        deterministic=True,
-        pad_batches=pad_batches):
+          batch_size=self.batch_size,
+          deterministic=True,
+          pad_batches=pad_batches):
         feed_dict = dict()
         if len(self.labels) == 1 and y_b is not None and not predict:
           feed_dict[self.labels[0]] = y_b
@@ -252,8 +246,8 @@
         results = []
         for feed_dict in generator:
           feed_dict = {
-            self.layers[k.name].out_tensor: v
-            for k, v in six.iteritems(feed_dict)
+              self.layers[k.name].out_tensor: v
+              for k, v in six.iteritems(feed_dict)
           }
           result = np.array(sess.run(out_tensors, feed_dict=feed_dict))
           if len(result.shape) == 3:
@@ -317,7 +311,6 @@
       order = self.topsort()
       print(order)
       for node in order:
-        print("Building %s" % node)
         with tf.name_scope(node):
           node_layer = self.layers[node]
           node_layer._create_tensor()
@@ -405,27 +398,18 @@
     if labels is None:
       raise ValueError
     evaluator = GeneratorEvaluator(
-<<<<<<< HEAD
-      self,
-      feed_dict_generator,
-      transformers,
-      labels=labels,
-      outputs=outputs,
-      weights=weights)
-=======
         self,
         feed_dict_generator,
         transformers,
         labels=labels,
         outputs=outputs,
         weights=weights)
->>>>>>> 8c96c48b
     if not per_task_metrics:
       scores = evaluator.compute_model_performance(metrics)
       return scores
     else:
       scores, per_task_scores = evaluator.compute_model_performance(
-        metrics, per_task_metrics=per_task_metrics)
+          metrics, per_task_metrics=per_task_metrics)
       return scores, per_task_scores
 
   def _get_tf(self, obj):
@@ -449,11 +433,11 @@
       self.tensor_objects['FileWriter'] = tf.summary.FileWriter(self.model_dir)
     elif obj == 'train_op':
       self.tensor_objects['train_op'] = tf.train.AdamOptimizer(
-        self.learning_rate, beta1=.9,
-        beta2=.999).minimize(self.loss.out_tensor)
+          self.learning_rate, beta1=.9,
+          beta2=.999).minimize(self.loss.out_tensor)
     elif obj == 'summary_op':
       self.tensor_objects['summary_op'] = tf.summary.merge_all(
-        key=tf.GraphKeys.SUMMARIES)
+          key=tf.GraphKeys.SUMMARIES)
     return self._get_tf(obj)
 
   def _initialize_weights(self, sess, saver):
@@ -512,11 +496,7 @@
     for feed_dict in generator:
       enq = {}
       for layer in tg.features + tg.labels + tg.task_weights:
-        try:
-          enq[tg.get_pre_q_input(layer).out_tensor] = feed_dict[layer]
-        except KeyError as e:
-          print(layer)
-          print(tg.layers)
+        enq[tg.get_pre_q_input(layer).out_tensor] = feed_dict[layer]
       sess.run(tg.input_queue.out_tensor, feed_dict=enq)
       num_samples += 1
       if tg.tensorboard and num_samples % tg.tensorboard_log_frequency == 0:
