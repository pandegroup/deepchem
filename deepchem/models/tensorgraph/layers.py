--- conflicted
+++ resolved
@@ -68,13 +68,10 @@
     Layer
     """
     raise ValueError("Each Layer must implement shared for itself")
-<<<<<<< HEAD
-=======
-
->>>>>>> 8c96c48b
 
 
 class Conv1DLayer(Layer):
+
   def __init__(self, width, out_channels, **kwargs):
     self.width = width
     self.out_channels = out_channels
@@ -90,7 +87,7 @@
     parent_shape = parent.out_tensor.get_shape()
     parent_channel_size = parent_shape[2].value
     f = tf.Variable(
-      tf.random_normal([self.width, parent_channel_size, self.out_channels]))
+        tf.random_normal([self.width, parent_channel_size, self.out_channels]))
     b = tf.Variable(tf.random_normal([self.out_channels]))
     t = tf.nn.conv1d(parent.out_tensor, f, stride=1, padding="SAME")
     t = tf.nn.bias_add(t, b)
@@ -99,15 +96,6 @@
 
 
 class Dense(Layer):
-<<<<<<< HEAD
-  def __init__(self, out_channels, activation_fn=None,
-               biases_initializer=tf.zeros_initializer,
-               weights_initializer=tf.contrib.layers.variance_scaling_initializer,
-               time_series=False,
-               scope_name=None,
-               reuse=False,
-               **kwargs):
-=======
 
   def __init__(
       self,
@@ -119,7 +107,6 @@
       scope_name=None,
       reuse=False,
       **kwargs):
->>>>>>> 8c96c48b
     super(Dense, self).__init__(**kwargs)
     self.out_channels = out_channels
     self.out_tensor = None
@@ -138,16 +125,6 @@
     parent = self.in_layers[0]
     if not self.time_series:
       self.out_tensor = tf.contrib.layers.fully_connected(
-<<<<<<< HEAD
-        parent.out_tensor,
-        num_outputs=self.out_channels,
-        activation_fn=self.activation_fn,
-        biases_initializer=self.biases_initializer(),
-        weights_initializer=self.weights_initializer(),
-        scope=self.scope_name,
-        reuse=self.reuse,
-        trainable=True)
-=======
           parent.out_tensor,
           num_outputs=self.out_channels,
           activation_fn=self.activation_fn,
@@ -156,7 +133,6 @@
           scope=self.scope_name,
           reuse=self.reuse,
           trainable=True)
->>>>>>> 8c96c48b
       return self.out_tensor
     dense_fn = lambda x: tf.contrib.layers.fully_connected(x,
                                                            num_outputs=self.out_channels,
@@ -170,11 +146,6 @@
 
   def shared(self, in_layers):
     self.reuse = True
-<<<<<<< HEAD
-    return Dense(self.out_channels, self.activation_fn, self.biases_initializer,
-                 self.weights_initializer, time_series=self.time_series,
-                 reuse=self.reuse, scope_name=self.scope_name, in_layers=in_layers)
-=======
     return Dense(
         self.out_channels,
         self.activation_fn,
@@ -184,10 +155,10 @@
         reuse=self.reuse,
         scope_name=self.scope_name,
         in_layers=in_layers)
->>>>>>> 8c96c48b
 
 
 class Flatten(Layer):
+
   def __init__(self, **kwargs):
     super(Flatten, self).__init__(**kwargs)
 
@@ -205,6 +176,7 @@
 
 
 class Reshape(Layer):
+
   def __init__(self, shape, **kwargs):
     self.shape = shape
     super(Reshape, self).__init__(**kwargs)
@@ -213,34 +185,22 @@
     parent_tensor = self.in_layers[0].out_tensor
     self.out_tensor = tf.reshape(parent_tensor, self.shape)
 
+
 class Transpose(Layer):
+
   def __init__(self, out_shape, **kwargs):
     super(Transpose, self).__init__(**kwargs)
     self.out_shape = out_shape
 
-<<<<<<< HEAD
-=======
-class Transpose(Layer):
-
-  def __init__(self, out_shape, **kwargs):
-    super(Transpose, self).__init__(**kwargs)
-    self.out_shape = out_shape
-
->>>>>>> 8c96c48b
   def _create_tensor(self):
     if len(self.in_layers) != 1:
       raise ValueError("Only One Parent to Transpose over")
     self.out_tensor = tf.transpose(self.in_layers[0].out_tensor, self.out_shape)
     return self.out_tensor
-<<<<<<< HEAD
-=======
 
 
 class CombineMeanStd(Layer):
->>>>>>> 8c96c48b
-
-
-class CombineMeanStd(Layer):
+
   def __init__(self, **kwargs):
     super(CombineMeanStd, self).__init__(**kwargs)
 
@@ -250,11 +210,12 @@
     mean_parent, std_parent = self.in_layers[0], self.in_layers[1]
     mean_parent_tensor, std_parent_tensor = mean_parent.out_tensor, std_parent.out_tensor
     sample_noise = tf.random_normal(
-      mean_parent_tensor.get_shape(), 0, 1, dtype=tf.float32)
+        mean_parent_tensor.get_shape(), 0, 1, dtype=tf.float32)
     self.out_tensor = mean_parent_tensor + (std_parent_tensor * sample_noise)
 
 
 class Repeat(Layer):
+
   def __init__(self, n_times, **kwargs):
     self.n_times = n_times
     super(Repeat, self).__init__(**kwargs)
@@ -269,6 +230,7 @@
 
 
 class GRU(Layer):
+
   def __init__(self, n_hidden, out_channels, batch_size, **kwargs):
     self.n_hidden = n_hidden
     self.out_channels = out_channels
@@ -282,15 +244,16 @@
     gru_cell = tf.nn.rnn_cell.GRUCell(self.n_hidden)
     initial_gru_state = gru_cell.zero_state(self.batch_size, tf.float32)
     rnn_outputs, rnn_states = tf.nn.dynamic_rnn(
-      gru_cell,
-      parent_tensor,
-      initial_state=initial_gru_state,
-      scope=self.name)
+        gru_cell,
+        parent_tensor,
+        initial_state=initial_gru_state,
+        scope=self.name)
     projection = lambda x: tf.contrib.layers.linear(x, num_outputs=self.out_channels, activation_fn=tf.nn.sigmoid)
     self.out_tensor = tf.map_fn(projection, rnn_outputs)
 
 
 class TimeSeriesDense(Layer):
+
   def __init__(self, out_channels, **kwargs):
     super(TimeSeriesDense, self).__init__(**kwargs)
 
@@ -304,6 +267,7 @@
 
 
 class Input(Layer):
+
   def __init__(self, shape, dtype=tf.float32, **kwargs):
     self.shape = shape
     self.dtype = dtype
@@ -328,32 +292,37 @@
 
 
 class Feature(Input):
+
   def __init__(self, **kwargs):
     super(Feature, self).__init__(**kwargs)
 
 
 class Label(Input):
+
   def __init__(self, **kwargs):
     super(Label, self).__init__(**kwargs)
 
 
 class Weights(Input):
+
   def __init__(self, **kwargs):
     super(Weights, self).__init__(**kwargs)
 
 
 class L2LossLayer(Layer):
+
   def __init__(self, **kwargs):
     super(L2LossLayer, self).__init__(**kwargs)
 
   def _create_tensor(self):
     guess, label = self.in_layers[0], self.in_layers[1]
     self.out_tensor = tf.reduce_mean(
-      tf.square(guess.out_tensor - label.out_tensor))
+        tf.square(guess.out_tensor - label.out_tensor))
     return self.out_tensor
 
 
 class SoftMax(Layer):
+
   def __init__(self, **kwargs):
     super(SoftMax, self).__init__(**kwargs)
 
@@ -366,6 +335,7 @@
 
 
 class Concat(Layer):
+
   def __init__(self, **kwargs):
     super(Concat, self).__init__(**kwargs)
 
@@ -380,6 +350,7 @@
 
 
 class SoftMaxCrossEntropy(Layer):
+
   def __init__(self, **kwargs):
     super(SoftMaxCrossEntropy, self).__init__(**kwargs)
 
@@ -388,12 +359,13 @@
       raise ValueError()
     labels, logits = self.in_layers[0].out_tensor, self.in_layers[1].out_tensor
     self.out_tensor = tf.nn.softmax_cross_entropy_with_logits(
-      logits=logits, labels=labels)
+        logits=logits, labels=labels)
     self.out_tensor = tf.reshape(self.out_tensor, [-1, 1])
     return self.out_tensor
 
 
 class ReduceMean(Layer):
+
   def _create_tensor(self):
     if len(self.in_layers) > 1:
       out_tensors = [x.out_tensor for x in self.in_layers]
@@ -406,6 +378,7 @@
 
 
 class ReduceSquareDifference(Layer):
+
   def __init__(self, **kwargs):
     super(ReduceSquareDifference, self).__init__(**kwargs)
 
@@ -417,6 +390,7 @@
 
 
 class Conv2d(Layer):
+
   def __init__(self, num_outputs, kernel_size=5, **kwargs):
     self.num_outputs = num_outputs
     self.kernel_size = kernel_size
@@ -425,16 +399,17 @@
   def _create_tensor(self):
     parent_tensor = self.in_layers[0].out_tensor
     out_tensor = tf.contrib.layers.conv2d(
-      parent_tensor,
-      num_outputs=self.num_outputs,
-      kernel_size=self.kernel_size,
-      padding="SAME",
-      activation_fn=tf.nn.relu,
-      normalizer_fn=tf.contrib.layers.batch_norm)
+        parent_tensor,
+        num_outputs=self.num_outputs,
+        kernel_size=self.kernel_size,
+        padding="SAME",
+        activation_fn=tf.nn.relu,
+        normalizer_fn=tf.contrib.layers.batch_norm)
     self.out_tensor = out_tensor
 
 
 class MaxPool(Layer):
+
   def __init__(self,
                ksize=[1, 2, 2, 1],
                strides=[1, 2, 2, 1],
@@ -448,7 +423,7 @@
   def _create_tensor(self):
     in_tensor = self.in_layers[0].out_tensor
     self.out_tensor = tf.nn.max_pool(
-      in_tensor, ksize=self.ksize, strides=self.strides, padding=self.padding)
+        in_tensor, ksize=self.ksize, strides=self.strides, padding=self.padding)
     return self.out_tensor
 
 
@@ -464,13 +439,12 @@
     self.capacity = capacity
     self.dtypes = dtypes
     super(InputFifoQueue, self).__init__(**kwargs)
-    self.op_type = "cpu"
 
   def _create_tensor(self):
     if self.dtypes is None:
       self.dtypes = [tf.float32] * len(self.shapes)
     self.queue = tf.FIFOQueue(
-      self.capacity, self.dtypes, shapes=self.shapes, names=self.names)
+        self.capacity, self.dtypes, shapes=self.shapes, names=self.names)
     feed_dict = {x.name: x.out_tensor for x in self.in_layers}
     self.out_tensor = self.queue.enqueue(feed_dict)
     self.close_op = self.queue.close()
@@ -489,6 +463,7 @@
 
 
 class GraphConvLayer(Layer):
+
   def __init__(self,
                out_channel,
                min_deg=0,
@@ -508,13 +483,13 @@
 
     # Generate the nb_affine weights and biases
     self.W_list = [
-      initializations.glorot_uniform([in_channels, self.out_channel])
-      for k in range(self.num_deg)
+        initializations.glorot_uniform([in_channels, self.out_channel])
+        for k in range(self.num_deg)
     ]
     self.b_list = [
-      model_ops.zeros(shape=[
-        self.out_channel,
-      ]) for k in range(self.num_deg)
+        model_ops.zeros(shape=[
+            self.out_channel,
+        ]) for k in range(self.num_deg)
     ]
 
     # Extract atom_features
@@ -599,6 +574,7 @@
 
 
 class GraphPoolLayer(Layer):
+
   def __init__(self, min_degree=0, max_degree=10, **kwargs):
     self.min_degree = min_degree
     self.max_degree = max_degree
@@ -644,6 +620,7 @@
 
 
 class GraphGather(Layer):
+
   def __init__(self, batch_size, activation_fn=None, **kwargs):
     self.batch_size = batch_size
     self.activation_fn = activation_fn
@@ -666,12 +643,12 @@
 
     # Sum over atoms for each molecule
     sparse_reps = [
-      tf.reduce_mean(activated, 0, keep_dims=True)
-      for activated in activated_par
+        tf.reduce_mean(activated, 0, keep_dims=True)
+        for activated in activated_par
     ]
     max_reps = [
-      tf.reduce_max(activated, 0, keep_dims=True)
-      for activated in activated_par
+        tf.reduce_max(activated, 0, keep_dims=True)
+        for activated in activated_par
     ]
 
     # Get the final sparse representations
@@ -686,6 +663,7 @@
 
 
 class BatchNormLayer(Layer):
+
   def _create_tensor(self):
     parent_tensor = self.in_layers[0].out_tensor
     self.out_tensor = tf.layers.batch_normalization(parent_tensor)
@@ -693,6 +671,7 @@
 
 
 class WeightedError(Layer):
+
   def _create_tensor(self):
     entropy, weights = self.in_layers[0], self.in_layers[1]
     self.out_tensor = tf.reduce_sum(entropy.out_tensor * weights.out_tensor)
@@ -700,16 +679,12 @@
 
 
 class AtomicConvolution(Layer):
-<<<<<<< HEAD
-  def __init__(self, atom_types=None, radial_params=list(), boxsize=None, **kwargs):
-=======
 
   def __init__(self,
                atom_types=None,
                radial_params=list(),
                boxsize=None,
                **kwargs):
->>>>>>> 8c96c48b
     """Atomic convoluation layer
 
     N = max_num_atoms, M = max_num_neighbors, B = batch_size, d = num_features
@@ -763,24 +738,15 @@
     M = Nbrs.get_shape()[-1].value
     B = X.get_shape()[0].value
 
-<<<<<<< HEAD
-    D = self.distanceTensor(X, Nbrs, self.boxsize, B, N, M, d)
-    R = self.distanceMatrix(D)
-=======
     D = self.distance_tensor(X, Nbrs, self.boxsize, B, N, M, d)
     R = self.distance_matrix(D)
->>>>>>> 8c96c48b
     sym = []
     rsf_zeros = tf.zeros((B, N, M))
     for param in self.radial_params:
 
       # We apply the radial pooling filter before atom type conv
       # to reduce computation
-<<<<<<< HEAD
-      rsf = self.radialSymmetryFunction(R, *param)
-=======
       rsf = self.radial_symmetry_function(R, *param)
->>>>>>> 8c96c48b
 
       if not self.atom_types:
         cond = tf.not_equal(Nbrs_Z, 0.0)
@@ -798,11 +764,7 @@
     self.out_tensor = tf.stack(sym)
     return self.out_tensor
 
-<<<<<<< HEAD
-  def radialSymmetryFunction(self, R, rc, rs, e):
-=======
   def radial_symmetry_function(self, R, rc, rs, e):
->>>>>>> 8c96c48b
     """Calculates radial symmetry function.
   
     B = batch_size, N = max_num_atoms, M = max_num_neighbors, d = num_filters
@@ -829,19 +791,11 @@
       rc = tf.Variable(rc)
       rs = tf.Variable(rs)
       e = tf.Variable(e)
-<<<<<<< HEAD
-      K = self.gaussianDistanceMatrix(R, rs, e)
-      FC = self.radialCutoff(R, rc)
-    return tf.multiply(K, FC)
-
-  def radialCutoff(self, R, rc):
-=======
       K = self.gaussian_distance_matrix(R, rs, e)
       FC = self.radial_cutoff(R, rc)
     return tf.multiply(K, FC)
 
   def radial_cutoff(self, R, rc):
->>>>>>> 8c96c48b
     """Calculates radial cutoff matrix.
 
     B = batch_size, N = max_num_atoms, M = max_num_neighbors
@@ -866,11 +820,7 @@
     FC = tf.where(cond, T, E)
     return FC
 
-<<<<<<< HEAD
-  def gaussianDistanceMatrix(self, R, rs, e):
-=======
   def gaussian_distance_matrix(self, R, rs, e):
->>>>>>> 8c96c48b
     """Calculates gaussian distance matrix.
 
     B = batch_size, N = max_num_atoms, M = max_num_neighbors
@@ -891,15 +841,9 @@
 
     """
 
-<<<<<<< HEAD
-    return tf.exp(-e * (R - rs) ** 2)
-
-  def distanceTensor(self, X, Nbrs, boxsize, B, N, M, d):
-=======
     return tf.exp(-e * (R - rs)**2)
 
   def distance_tensor(self, X, Nbrs, boxsize, B, N, M, d):
->>>>>>> 8c96c48b
     """Calculates distance tensor for batch of molecules.
 
     B = batch_size, N = max_num_atoms, M = max_num_neighbors, d = num_features
@@ -971,11 +915,7 @@
     neighbors = tf.stack(all_nbr_coords)
     return neighbors
 
-<<<<<<< HEAD
-  def distanceMatrix(self, D):
-=======
   def distance_matrix(self, D):
->>>>>>> 8c96c48b
     """Calcuates the distance matrix from the distance tensor
 
     B = batch_size, N = max_num_atoms, M = max_num_neighbors, d = num_features
