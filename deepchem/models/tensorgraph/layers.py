<<<<<<< HEAD
from __future__ import division

=======
# -*- coding: UTF-8 -*-
>>>>>>> 7b6248db
import random
import string
from collections import Sequence
from copy import deepcopy

import tensorflow as tf
import numpy as np

from deepchem.nn import model_ops, initializations, regularizers, activations
import math


class Layer(object):
  layer_number_dict = {}

  def __init__(self, in_layers=None, **kwargs):
    if "name" in kwargs:
      self.name = kwargs['name']
    else:
      self.name = None
    if in_layers is None:
      in_layers = list()
    if not isinstance(in_layers, Sequence):
      in_layers = [in_layers]
    self.in_layers = in_layers
    self.op_type = "gpu"
    self.variable_scope = ''
    self.variable_values = None
    self.rnn_initial_states = []
    self.rnn_final_states = []
    self.rnn_zero_states = []
    self.tensorboard = False
    self.tb_input = None

  def _get_layer_number(self):
    class_name = self.__class__.__name__
    if class_name not in Layer.layer_number_dict:
      Layer.layer_number_dict[class_name] = 0
    Layer.layer_number_dict[class_name] += 1
    return "%s" % Layer.layer_number_dict[class_name]

  def none_tensors(self):
    out_tensor = self.out_tensor
    self.out_tensor = None
    return out_tensor

  def set_tensors(self, tensor):
    self.out_tensor = tensor

  def create_tensor(self, in_layers=None, set_tensors=True, **kwargs):
    raise NotImplementedError("Subclasses must implement for themselves")

  def shared(self, in_layers):
    """
    Share weights with different in tensors and a new out tensor
    Parameters
    ----------
    in_layers: list tensor
    List in tensors for the shared layer

    Returns
    -------
    Layer
    """
    raise NotImplementedError("Each Layer must implement shared for itself")

  def __call__(self, *in_layers):
    return self.create_tensor(in_layers=in_layers, set_tensors=False)

  @property
  def shape(self):
    """Get the shape of this Layer's output."""
    if '_shape' not in dir(self):
      raise NotImplementedError(
          "%s: shape is not known" % self.__class__.__name__)
    return self._shape

  def _get_input_tensors(self, in_layers, reshape=False):
    """Get the input tensors to his layer.

    Parameters
    ----------
    in_layers: list of Layers or tensors
      the inputs passed to create_tensor().  If None, this layer's inputs will
      be used instead.
    reshape: bool
      if True, try to reshape the inputs to all have the same shape
    """
    if in_layers is None:
      in_layers = self.in_layers
    if not isinstance(in_layers, Sequence):
      in_layers = [in_layers]
    tensors = []
    for input in in_layers:
      tensors.append(tf.convert_to_tensor(input))
    if reshape and len(tensors) > 1:
      shapes = [t.get_shape() for t in tensors]
      if any(s != shapes[0] for s in shapes[1:]):
        # Reshape everything to match the input with the most dimensions.

        shape = shapes[0]
        for s in shapes:
          if len(s) > len(shape):
            shape = s
        shape = [-1 if x is None else x for x in shape.as_list()]
        for i in range(len(tensors)):
          tensors[i] = tf.reshape(tensors[i], shape)
    return tensors

  def _record_variable_scope(self, local_scope):
    """Record the scope name used for creating variables.

    This should be called from create_tensor().  It allows the list of variables
    belonging to this layer to be retrieved later."""
    parent_scope = tf.get_variable_scope().name
    if len(parent_scope) > 0:
      self.variable_scope = '%s/%s' % (parent_scope, local_scope)
    else:
      self.variable_scope = local_scope

  def set_variable_initial_values(self, values):
    """Set the initial values of all variables.

    This takes a list, which contains the initial values to use for all of
    this layer's values (in the same order retured by
    TensorGraph.get_layer_variables()).  When this layer is used in a
    TensorGraph, it will automatically initialize each variable to the value
    specified in the list.  Note that some layers also have separate mechanisms
    for specifying variable initializers; this method overrides them. The
    purpose of this method is to let a Layer object represent a pre-trained
    layer, complete with trained values for its variables."""
    self.variable_values = values

  def set_summary(self, summary_op, summary_description=None, collections=None):
    """Annotates a tensor with a tf.summary operation
    Collects data from self.out_tensor by default but can be changed by setting
    self.tb_input to another tensor in create_tensor


    Parameters
    ----------
    summary_op: str
      summary operation to annotate node
    summary_description: object, optional
      Optional summary_pb2.SummaryDescription()
    collections: list of graph collections keys, optional
      New summary op is added to these collections. Defaults to [GraphKeys.SUMMARIES]
    """
    supported_ops = {'tensor_summary', 'scalar', 'histogram'}
    if summary_op not in supported_ops:
      raise ValueError(
          "Invalid summary_op arg. Only 'tensor_summary', 'scalar', 'histogram' supported"
      )
    self.summary_op = summary_op
    self.summary_description = summary_description
    self.collections = collections
    self.tensorboard = True

  def add_summary_to_tg(self):
    """
    Can only be called after self.create_layer to gaurentee that name is not none
    """
    if self.tensorboard == False:
      return
    if self.tb_input == None:
      self.tb_input = self.out_tensor
    if self.summary_op == "tensor_summary":
      tf.summary.tensor_summary(self.name, self.tb_input,
                                self.summary_description, self.collections)
    elif self.summary_op == 'scalar':
      tf.summary.scalar(self.name, self.tb_input, self.collections)
    elif self.summary_op == 'histogram':
      tf.summary.histogram(self.name, self.tb_input, self.collections)

  def copy(self, replacements={}, variables_graph=None):
    """Duplicate this Layer and all its inputs.

    This creates and returns a clone of this layer.  It also recursively calls
    copy() on all of this layer's inputs to clone the entire hierarchy of layers.
    In the process, you can optionally tell it to replace particular layers with
    specific existing ones.  For example, you can clone a stack of layers, while
    connecting the topmost ones to different inputs.

    For example, consider a stack of dense layers that depend on an input:

    >>> input = Feature(shape=(None, 100))
    >>> dense1 = Dense(100, in_layers=input)
    >>> dense2 = Dense(100, in_layers=dense1)
    >>> dense3 = Dense(100, in_layers=dense2)

    The following will clone all three dense layers, but not the input layer.
    Instead, the input to the first dense layer will be a different layer
    specified in the replacements map.

    >>> replacements = {input: new_input}
    >>> dense3_copy = dense3.copy(replacements)

    Parameters
    ----------
    replacements: map
      specifies existing layers, and the layers to replace them with (instead of
      cloning them).  This argument serves two purposes.  First, you can pass in
      a list of replacements to control which layers get cloned.  In addition,
      as each layer is cloned, it is added to this map.  On exit, it therefore
      contains a complete record of all layers that were copied, and a reference
      to the copy of each one.
    variables_graph: TensorGraph
      an optional TensorGraph from which to take variables.  If this is specified,
      the current value of each variable in each layer is recorded, and the copy
      has that value specified as its initial value.  This allows a piece of a
      pre-trained model to be copied to another model.
    """
    if self in replacements:
      return replacements[self]
    copied_inputs = [
        layer.copy(replacements, variables_graph) for layer in self.in_layers
    ]
    saved_inputs = self.in_layers
    self.in_layers = []
    saved_tensors = self.none_tensors()
    copy = deepcopy(self)
    self.in_layers = saved_inputs
    self.set_tensors(saved_tensors)
    copy.in_layers = copied_inputs
    if variables_graph is not None:
      variables = variables_graph.get_layer_variables(self)
      if len(variables) > 0:
        with variables_graph._get_tf("Graph").as_default():
          values = variables_graph.session.run(variables)
          copy.set_variable_initial_values(values)
    return copy

  def _as_graph_element(self):
    if '_as_graph_element' in dir(self.out_tensor):
      return self.out_tensor._as_graph_element()
    else:
      return self.out_tensor

  def __add__(self, other):
    if not isinstance(other, Layer):
      other = Constant(other)
    return Add([self, other])

  def __radd__(self, other):
    if not isinstance(other, Layer):
      other = Constant(other)
    return Add([other, self])

  def __sub__(self, other):
    if not isinstance(other, Layer):
      other = Constant(other)
    return Add([self, other], weights=[1.0, -1.0])

  def __rsub__(self, other):
    if not isinstance(other, Layer):
      other = Constant(other)
    return Add([other, self], weights=[1.0, -1.0])

  def __mul__(self, other):
    if not isinstance(other, Layer):
      other = Constant(other)
    return Multiply([self, other])

  def __rmul__(self, other):
    if not isinstance(other, Layer):
      other = Constant(other)
    return Multiply([other, self])

  def __neg__(self):
    return Multiply([self, Constant(-1.0)])

  def __truediv__(self, other):
    if not isinstance(other, Layer):
      other = Constant(other)
    return Divide([self, other])


def _convert_layer_to_tensor(value, dtype=None, name=None, as_ref=False):
  return tf.convert_to_tensor(value.out_tensor, dtype=dtype, name=name)


tf.register_tensor_conversion_function(Layer, _convert_layer_to_tensor)


class TensorWrapper(Layer):
  """Used to wrap a tensorflow tensor."""

  def __init__(self, out_tensor, **kwargs):
    self.out_tensor = out_tensor
    self._shape = out_tensor.get_shape().as_list()
    super(TensorWrapper, self).__init__(**kwargs)

  def create_tensor(self, in_layers=None, **kwargs):
    """Take no actions."""
    pass


def convert_to_layers(in_layers):
  """Wrap all inputs into tensors if necessary."""
  layers = []
  for in_layer in in_layers:
    if isinstance(in_layer, Layer):
      layers.append(in_layer)
    elif isinstance(in_layer, tf.Tensor):
      layers.append(TensorWrapper(in_layer))
    else:
      raise ValueError("convert_to_layers must be invoked on layers or tensors")
  return layers


class Conv1D(Layer):
  """A 1D convolution on the input.

  This layer expects its input to be a three dimensional tensor of shape (batch size, width, # channels).
  If there is only one channel, the third dimension may optionally be omitted.
  """

  def __init__(self,
               width,
               out_channels,
               stride=1,
               padding='SAME',
               activation_fn=tf.nn.relu,
               **kwargs):
    """Create a Conv1D layer.

    Parameters
    ----------
    width: int
      the width of the convolutional kernel
    out_channels: int
      the number of outputs produced by the convolutional kernel
    stride: int
      the stride between applications of the convolutional kernel
    padding: str
      the padding method to use, either 'SAME' or 'VALID'
    activation_fn: object
      the Tensorflow activation function to apply to the output
    """
    self.width = width
    self.out_channels = out_channels
    self.stride = stride
    self.padding = padding
    self.activation_fn = activation_fn
    self.out_tensor = None
    super(Conv1D, self).__init__(**kwargs)
    try:
      parent_shape = self.in_layers[0].shape
      self._shape = (parent_shape[0], parent_shape[1] // stride, out_channels)
    except:
      pass

  def create_tensor(self, in_layers=None, set_tensors=True, **kwargs):
    inputs = self._get_input_tensors(in_layers)
    if len(inputs) != 1:
      raise ValueError("Conv1D layer must have exactly one parent")
    parent = inputs[0]
    if len(parent.get_shape()) == 2:
      parent = tf.expand_dims(parent, 2)
    elif len(parent.get_shape()) != 3:
      raise ValueError("Parent tensor must be (batch, width, channel)")
    parent_shape = parent.get_shape()
    parent_channel_size = parent_shape[2].value
    f = tf.Variable(
        tf.random_normal([self.width, parent_channel_size, self.out_channels]))
    b = tf.Variable(tf.random_normal([self.out_channels]))
    t = tf.nn.conv1d(parent, f, stride=self.stride, padding=self.padding)
    t = tf.nn.bias_add(t, b)
    out_tensor = self.activation_fn(t)
    if set_tensors:
      self._record_variable_scope(self.name)
      self.out_tensor = out_tensor
    return out_tensor


class Dense(Layer):

  def __init__(
      self,
      out_channels,
      activation_fn=None,
      biases_initializer=tf.zeros_initializer,
      weights_initializer=tf.contrib.layers.variance_scaling_initializer,
      time_series=False,
      **kwargs):
    """Create a dense layer.

    The weight and bias initializers are specified by callable objects that construct
    and return a Tensorflow initializer when invoked with no arguments.  This will typically
    be either the initializer class itself (if the constructor does not require arguments),
    or a TFWrapper (if it does).

    Parameters
    ----------
    out_channels: int
      the number of output values
    activation_fn: object
      the Tensorflow activation function to apply to the output
    biases_initializer: callable object
      the initializer for bias values.  This may be None, in which case the layer
      will not include biases.
    weights_initializer: callable object
      the initializer for weight values
    time_series: bool
      if True, the dense layer is applied to each element of a batch in sequence
    """
    super(Dense, self).__init__(**kwargs)
    self.out_channels = out_channels
    self.out_tensor = None
    self.activation_fn = activation_fn
    self.biases_initializer = biases_initializer
    self.weights_initializer = weights_initializer
    self.time_series = time_series
    try:
      parent_shape = self.in_layers[0].shape
      self._shape = tuple(parent_shape[:-1]) + (out_channels,)
    except:
      pass
    self._reuse = False
    self._shared_with = None

  def create_tensor(self, in_layers=None, set_tensors=True, **kwargs):
    inputs = self._get_input_tensors(in_layers)
    if len(inputs) != 1:
      raise ValueError("Dense layer can only have one input")
    parent = inputs[0]
    if self.biases_initializer is None:
      biases_initializer = None
    else:
      biases_initializer = self.biases_initializer()
    for reuse in (self._reuse, False):
      dense_fn = lambda x: tf.contrib.layers.fully_connected(x,
                                                             num_outputs=self.out_channels,
                                                             activation_fn=self.activation_fn,
                                                             biases_initializer=biases_initializer,
                                                             weights_initializer=self.weights_initializer(),
                                                             scope=self._get_scope_name(),
                                                             reuse=reuse,
                                                             trainable=True)
      try:
        if self.time_series:
          out_tensor = tf.map_fn(dense_fn, parent)
        else:
          out_tensor = dense_fn(parent)
        break
      except ValueError:
        if reuse:
          # This probably means the variable hasn't been created yet, so try again
          # with reuse set to false.
          continue
        raise
    if set_tensors:
      self._record_variable_scope(self._get_scope_name())
      self.out_tensor = out_tensor
    return out_tensor

  def shared(self, in_layers):
    copy = Dense(
        self.out_channels,
        self.activation_fn,
        self.biases_initializer,
        self.weights_initializer,
        time_series=self.time_series,
        in_layers=in_layers)
    self._reuse = True
    copy._reuse = True
    copy._shared_with = self
    return copy

  def _get_scope_name(self):
    if self._shared_with is None:
      return self.name
    else:
      return self._shared_with._get_scope_name()


class Flatten(Layer):
  """Flatten every dimension except the first"""

  def __init__(self, in_layers=None, **kwargs):
    super(Flatten, self).__init__(in_layers, **kwargs)
    try:
      parent_shape = self.in_layers[0].shape
      s = list(parent_shape[:2])
      for x in parent_shape[2:]:
        s[1] *= x
      self._shape = tuple(s)
    except:
      pass

  def create_tensor(self, in_layers=None, set_tensors=True, **kwargs):
    inputs = self._get_input_tensors(in_layers)
    if len(inputs) != 1:
      raise ValueError("Only One Parent to Flatten")
    parent = inputs[0]
    parent_shape = parent.get_shape()
    vector_size = 1
    for i in range(1, len(parent_shape)):
      vector_size *= parent_shape[i].value
    parent_tensor = parent
    out_tensor = tf.reshape(parent_tensor, shape=(-1, vector_size))
    if set_tensors:
      self.out_tensor = out_tensor
    return out_tensor


class Reshape(Layer):

  def __init__(self, shape, **kwargs):
    super(Reshape, self).__init__(**kwargs)
    self._new_shape = tuple(-1 if x is None else x for x in shape)
    try:
      parent_shape = self.in_layers[0].shape
      s = tuple(None if x == -1 else x for x in shape)
      if None in parent_shape or None not in s:
        self._shape = s
      else:
        # Calculate what the new shape will be.
        t = 1
        for x in parent_shape:
          t *= x
        for x in s:
          if x is not None:
            t //= x
        self._shape = tuple(t if x is None else x for x in s)
    except:
      pass

  def create_tensor(self, in_layers=None, set_tensors=True, **kwargs):
    inputs = self._get_input_tensors(in_layers)
    parent_tensor = inputs[0]
    out_tensor = tf.reshape(parent_tensor, self._new_shape)
    if set_tensors:
      self.out_tensor = out_tensor
    return out_tensor


class Squeeze(Layer):

  def __init__(self, in_layers=None, squeeze_dims=None, **kwargs):
    self.squeeze_dims = squeeze_dims
    super(Squeeze, self).__init__(in_layers, **kwargs)
    try:
      parent_shape = self.in_layers[0].shape
      if squeeze_dims is None:
        self._shape = [i for i in parent_shape if i != 1]
      else:
        self._shape = [
            parent_shape[i] for i in range(len(parent_shape))
            if i not in squeeze_dims
        ]
    except:
      pass

  def create_tensor(self, in_layers=None, set_tensors=True, **kwargs):
    inputs = self._get_input_tensors(in_layers)
    parent_tensor = inputs[0]
    out_tensor = tf.squeeze(parent_tensor, squeeze_dims=self.squeeze_dims)
    if set_tensors:
      self.out_tensor = out_tensor
    return out_tensor


class Transpose(Layer):

  def __init__(self, perm, **kwargs):
    super(Transpose, self).__init__(**kwargs)
    self.perm = perm
    try:
      parent_shape = self.in_layers[0].shape
      self._shape = tuple(parent_shape[i] for i in perm)
    except:
      pass

  def create_tensor(self, in_layers=None, set_tensors=True, **kwargs):
    inputs = self._get_input_tensors(in_layers)
    if len(inputs) != 1:
      raise ValueError("Only One Parent to Transpose over")
    out_tensor = tf.transpose(inputs[0], self.perm)
    if set_tensors:
      self.out_tensor = out_tensor
    return out_tensor


class CombineMeanStd(Layer):
  """Generate Gaussian nose."""

  def __init__(self, in_layers=None, training_only=False, **kwargs):
    """Create a CombineMeanStd layer.

    This layer should have two inputs with the same shape, and its output also has the
    same shape.  Each element of the output is a Gaussian distributed random number
    whose mean is the corresponding element of the first input, and whose standard
    deviation is the corresponding element of the second input.

    Parameters
    ----------
    in_layers: list
      the input layers.  The first one specifies the mean, and the second one specifies
      the standard deviation.
    training_only: bool
      if True, noise is only generated during training.  During prediction, the output
      is simply equal to the first input (that is, the mean of the distribution used
      during training).
    """
    super(CombineMeanStd, self).__init__(in_layers, **kwargs)
    self.training_only = training_only
    try:
      self._shape = self.in_layers[0].shape
    except:
      pass

  def create_tensor(self, in_layers=None, set_tensors=True, **kwargs):
    inputs = self._get_input_tensors(in_layers)
    if len(inputs) != 2:
      raise ValueError("Must have two in_layers")
    mean_parent, std_parent = inputs[0], inputs[1]
    sample_noise = tf.random_normal(
        mean_parent.get_shape(), 0, 1, dtype=tf.float32)
    if self.training_only:
      sample_noise *= kwargs['training']
    out_tensor = mean_parent + (std_parent * sample_noise)
    if set_tensors:
      self.out_tensor = out_tensor
    return out_tensor


class Repeat(Layer):

  def __init__(self, n_times, **kwargs):
    self.n_times = n_times
    super(Repeat, self).__init__(**kwargs)
    try:
      s = list(self.in_layers[0].shape)
      s.insert(1, n_times)
      self._shape = tuple(s)
    except:
      pass

  def create_tensor(self, in_layers=None, set_tensors=True, **kwargs):
    inputs = self._get_input_tensors(in_layers)
    if len(inputs) != 1:
      raise ValueError("Must have one parent")
    parent_tensor = inputs[0]
    t = tf.expand_dims(parent_tensor, 1)
    pattern = tf.stack([1, self.n_times, 1])
    out_tensor = tf.tile(t, pattern)
    if set_tensors:
      self.out_tensor = out_tensor
    return out_tensor


class Gather(Layer):
  """Gather elements or slices from the input."""

  def __init__(self, in_layers=None, indices=None, **kwargs):
    """Create a Gather layer.

    The indices can be viewed as a list of element identifiers, where each
    identifier is itself a length N array specifying the indices of the
    first N dimensions of the input tensor.  Those elements (or slices, depending
    on the shape of the input) are then stacked together.  For example,
    indices=[[0],[2],[4]] will produce [input[0], input[2], input[4]], while
    indices=[[1,2]] will produce [input[1,2]].

    The indices may be specified in two ways.  If they are constants, you can pass
    them to this constructor as a list or array.  Alternatively, the indices can
    be calculated by another layer.  In that case, pass None for indices, and
    instead provide them as the second input layer.

    Parameters
    ----------
    in_layers: list
      the input layers.  If indices is not None, this should be of length 1.  If indices
      is None, this should be of length 2, with the first entry calculating the tensor
      from which to take slices, and the second entry calculating the slice indices.
    indices: array
      the slice indices (if they are constants) or None (if the indices are provided by
      an input)
    """
    self.indices = indices
    super(Gather, self).__init__(in_layers, **kwargs)
    try:
      s = tuple(self.in_layers[0].shape)
      if indices is None:
        s2 = self.in_layers[1].shape
        self._shape = (s2[0],) + s[s2[-1]:]
      else:
        self._shape = (len(indices),) + s[np.array(indices).shape[-1]:]
    except:
      pass

  def create_tensor(self, in_layers=None, set_tensors=True, **kwargs):
    inputs = self._get_input_tensors(in_layers)
    if self.indices is None:
      if len(inputs) != 2:
        raise ValueError("Must have two parents")
      indices = inputs[1]
    if self.indices is not None:
      if len(inputs) != 1:
        raise ValueError("Must have one parent")
      indices = self.indices
    parent_tensor = inputs[0]
    out_tensor = tf.gather_nd(parent_tensor, indices)
    if set_tensors:
      self.out_tensor = out_tensor
    return out_tensor


class GRU(Layer):
  """A Gated Recurrent Unit.

  This layer expects its input to be of shape (batch_size, sequence_length, ...).
  It consists of a set of independent sequence (one for each element in the batch),
  that are each propagated independently through the GRU.
  """

  def __init__(self, n_hidden, batch_size, **kwargs):
    """Create a Gated Recurrent Unit.

    Parameters
    ----------
    n_hidden: int
      the size of the GRU's hidden state, which also determines the size of its output
    batch_size: int
      the batch size that will be used with this layer
    """
    self.n_hidden = n_hidden
    self.batch_size = batch_size
    super(GRU, self).__init__(**kwargs)
    try:
      parent_shape = self.in_layers[0].shape
      self._shape = (batch_size, parent_shape[1], n_hidden)
    except:
      pass

  def create_tensor(self, in_layers=None, set_tensors=True, **kwargs):
    inputs = self._get_input_tensors(in_layers)
    if len(inputs) != 1:
      raise ValueError("Must have one parent")
    parent_tensor = inputs[0]
    gru_cell = tf.contrib.rnn.GRUCell(self.n_hidden)
    zero_state = gru_cell.zero_state(self.batch_size, tf.float32)
    if set_tensors:
      initial_state = tf.placeholder(tf.float32, zero_state.get_shape())
    else:
      initial_state = zero_state
    out_tensor, final_state = tf.nn.dynamic_rnn(
        gru_cell, parent_tensor, initial_state=initial_state, scope=self.name)
    if set_tensors:
      self._record_variable_scope(self.name)
      self.out_tensor = out_tensor
      self.rnn_initial_states.append(initial_state)
      self.rnn_final_states.append(final_state)
      self.rnn_zero_states.append(np.zeros(zero_state.get_shape(), np.float32))
    return out_tensor

  def none_tensors(self):
    saved_tensors = [
        self.out_tensor, self.rnn_initial_states, self.rnn_final_states,
        self.rnn_zero_states
    ]
    self.out_tensor = None
    self.rnn_initial_states = []
    self.rnn_final_states = []
    self.rnn_zero_states = []
    return saved_tensors

  def set_tensors(self, tensor):
    self.out_tensor, self.rnn_initial_states, self.rnn_final_states, self.rnn_zero_states = tensor


class TimeSeriesDense(Layer):

  def __init__(self, out_channels, **kwargs):
    self.out_channels = out_channels
    super(TimeSeriesDense, self).__init__(**kwargs)

  def create_tensor(self, in_layers=None, set_tensors=True, **kwargs):
    inputs = self._get_input_tensors(in_layers)
    if len(inputs) != 1:
      raise ValueError("Must have one parent")
    parent_tensor = inputs[0]
    dense_fn = lambda x: tf.contrib.layers.fully_connected(
      x, num_outputs=self.out_channels,
      activation_fn=tf.nn.sigmoid)
    out_tensor = tf.map_fn(dense_fn, parent_tensor)
    if set_tensors:
      self.out_tensor = out_tensor
    return out_tensor


class Input(Layer):

  def __init__(self, shape, dtype=tf.float32, **kwargs):
    self._shape = tuple(shape)
    self.dtype = dtype
    super(Input, self).__init__(**kwargs)
    self.op_type = "cpu"

  def create_tensor(self, in_layers=None, set_tensors=True, **kwargs):
    if in_layers is None:
      in_layers = self.in_layers
    in_layers = convert_to_layers(in_layers)
    if len(in_layers) > 0:
      queue = in_layers[0]
      placeholder = queue.out_tensors[self.get_pre_q_name()]
      self.out_tensor = tf.placeholder_with_default(placeholder, self._shape)
      return self.out_tensor
    out_tensor = tf.placeholder(dtype=self.dtype, shape=self._shape)
    if set_tensors:
      self.out_tensor = out_tensor
    return out_tensor

  def create_pre_q(self, batch_size):
    q_shape = (batch_size,) + self._shape[1:]
    return Input(shape=q_shape, name="%s_pre_q" % self.name, dtype=self.dtype)

  def get_pre_q_name(self):
    return "%s_pre_q" % self.name


class Feature(Input):

  def __init__(self, **kwargs):
    super(Feature, self).__init__(**kwargs)


class Label(Input):

  def __init__(self, **kwargs):
    super(Label, self).__init__(**kwargs)


class Weights(Input):

  def __init__(self, **kwargs):
    super(Weights, self).__init__(**kwargs)


class L1Loss(Layer):

  def __init__(self, in_layers=None, **kwargs):
    super(L1Loss, self).__init__(in_layers, **kwargs)

  def create_tensor(self, in_layers=None, set_tensors=True, **kwargs):
    inputs = self._get_input_tensors(in_layers, True)
    guess, label = inputs[0], inputs[1]
    out_tensor = tf.reduce_mean(
        tf.abs(guess - label), axis=list(range(1, len(label.shape))))
    if set_tensors:
      self.out_tensor = out_tensor
    return out_tensor


class L2Loss(Layer):

  def __init__(self, in_layers=None, **kwargs):
    super(L2Loss, self).__init__(in_layers, **kwargs)
    try:
      shape1 = self.in_layers[0].shape
      shape2 = self.in_layers[1].shape
      if shape1[0] is None:
        self._shape = (parent_shape[1],)
      else:
        self._shape = (parent_shape[0],)
    except:
      pass

  def create_tensor(self, in_layers=None, set_tensors=True, **kwargs):
    inputs = self._get_input_tensors(in_layers, True)
    guess, label = inputs[0], inputs[1]
    out_tensor = tf.reduce_mean(
        tf.square(guess - label), axis=list(range(1, len(label._shape))))
    if set_tensors:
      self.out_tensor = out_tensor
    return out_tensor


class SoftMax(Layer):

  def __init__(self, in_layers=None, **kwargs):
    super(SoftMax, self).__init__(in_layers, **kwargs)
    try:
      self._shape = tuple(self.in_layers[0].shape)
    except:
      pass

  def create_tensor(self, in_layers=None, set_tensors=True, **kwargs):
    inputs = self._get_input_tensors(in_layers)
    if len(inputs) != 1:
      raise ValueError("Must only Softmax single parent")
    parent = inputs[0]
    out_tensor = tf.contrib.layers.softmax(parent)
    if set_tensors:
      self.out_tensor = out_tensor
    return out_tensor


class Concat(Layer):

  def __init__(self, in_layers=None, axis=1, **kwargs):
    self.axis = axis
    super(Concat, self).__init__(in_layers, **kwargs)
    try:
      s = list(self.in_layers[0].shape)
      for parent in self.in_layers[1:]:
        s[axis] += parent.shape[axis]
      self._shape = tuple(s)
    except:
      pass

  def create_tensor(self, in_layers=None, set_tensors=True, **kwargs):
    inputs = self._get_input_tensors(in_layers)
    if len(inputs) == 1:
      self.out_tensor = inputs[0]
      return self.out_tensor

    out_tensor = tf.concat(inputs, axis=self.axis)
    if set_tensors:
      self.out_tensor = out_tensor
    return out_tensor


class Stack(Layer):

  def __init__(self, in_layers=None, axis=1, **kwargs):
    self.axis = axis
    super(Stack, self).__init__(in_layers, **kwargs)
    try:
      s = list(self.in_layers[0].shape)
      s.insert(axis, len(self.in_layers))
      self._shape = tuple(s)
    except:
      pass

  def create_tensor(self, in_layers=None, set_tensors=True, **kwargs):
    inputs = self._get_input_tensors(in_layers)
    out_tensor = tf.stack(inputs, axis=self.axis)
    if set_tensors:
      self.out_tensor = out_tensor
    return out_tensor


class Constant(Layer):
  """Output a constant value."""

  def __init__(self, value, dtype=tf.float32, **kwargs):
    """Construct a constant layer.

    Parameters
    ----------
    value: array
      the value the layer should output
    dtype: tf.DType
      the data type of the output value.
    """
    if not isinstance(value, np.ndarray):
      value = np.array(value)
    self.value = value
    self.dtype = dtype
    self._shape = tuple(value.shape)
    super(Constant, self).__init__(**kwargs)

  def create_tensor(self, in_layers=None, set_tensors=True, **kwargs):
    out_tensor = tf.constant(self.value, dtype=self.dtype)
    if set_tensors:
      self.out_tensor = out_tensor
    return out_tensor


class Variable(Layer):
  """Output a trainable value."""

  def __init__(self, initial_value, dtype=tf.float32, **kwargs):
    """Construct a variable layer.

    Parameters
    ----------
    initial_value: array
      the initial value the layer should output
    dtype: tf.DType
      the data type of the output value.
    """
    if not isinstance(initial_value, np.ndarray):
      initial_value = np.array(initial_value)
    self.initial_value = initial_value
    self.dtype = dtype
    self._shape = tuple(initial_value.shape)
    super(Variable, self).__init__(**kwargs)

  def create_tensor(self, in_layers=None, set_tensors=True, **kwargs):
    out_tensor = tf.Variable(self.initial_value, dtype=self.dtype)
    if set_tensors:
      self._record_variable_scope(self.name)
      self.out_tensor = out_tensor
    return out_tensor


class StopGradient(Layer):
  """Block the flow of gradients.

  This layer copies its input directly to its output, but reports that all
  gradients of its output are zero.  This means, for example, that optimizers
  will not try to optimize anything "upstream" of this layer.

  For example, suppose you have pre-trained a stack of layers to perform a
  calculation.  You want to use the result of that calculation as the input to
  another layer, but because they are already pre-trained, you do not want the
  optimizer to modify them.  You can wrap the output in a StopGradient layer,
  then use that as the input to the next layer."""

  def __init__(self, in_layers=None, **kwargs):
    super(StopGradient, self).__init__(in_layers, **kwargs)
    try:
      self._shape = tuple(self.in_layers[0].shape)
    except:
      pass

  def create_tensor(self, in_layers=None, set_tensors=True, **kwargs):
    inputs = self._get_input_tensors(in_layers)
    if len(inputs) > 1:
      raise ValueError("Only one layer supported.")
    out_tensor = tf.stop_gradient(inputs[0])
    if set_tensors:
      self.out_tensor = out_tensor
    return out_tensor


def _max_dimension(x, y):
  if x is None:
    return y
  if y is None:
    return x
  return max(x, y)


class Add(Layer):
  """Compute the (optionally weighted) sum of the input layers."""

  def __init__(self, in_layers=None, weights=None, **kwargs):
    """Create an Add layer.

    Parameters
    ----------
    weights: array
      an array of length equal to the number of input layers, giving the weight
      to multiply each input by.  If None, all weights are set to 1.
    """
    super(Add, self).__init__(in_layers, **kwargs)
    self.weights = weights
    try:
      shape1 = list(self.in_layers[0].shape)
      shape2 = list(self.in_layers[1].shape)
      if len(shape1) < len(shape2):
        shape2, shape1 = shape1, shape2
      offset = len(shape1) - len(shape2)
      for i in range(len(shape2)):
        shape1[i + offset] = _max_dimension(shape1[i + offset], shape2[i])
      self._shape = tuple(shape1)
    except:
      pass

  def create_tensor(self, in_layers=None, set_tensors=True, **kwargs):
    inputs = self._get_input_tensors(in_layers)
    weights = self.weights
    if weights is None:
      weights = [1] * len(inputs)
    out_tensor = inputs[0]
    if weights[0] != 1:
      out_tensor *= weights[0]
    for layer, weight in zip(inputs[1:], weights[1:]):
      if weight == 1:
        out_tensor += layer
      else:
        out_tensor += weight * layer
    if set_tensors:
      self.out_tensor = out_tensor
    return out_tensor


class Multiply(Layer):
  """Compute the product of the input layers."""

  def __init__(self, in_layers=None, **kwargs):
    super(Multiply, self).__init__(in_layers, **kwargs)
    try:
      shape1 = list(self.in_layers[0].shape)
      shape2 = list(self.in_layers[1].shape)
      if len(shape1) < len(shape2):
        shape2, shape1 = shape1, shape2
      offset = len(shape1) - len(shape2)
      for i in range(len(shape2)):
        shape1[i + offset] = _max_dimension(shape1[i + offset], shape2[i])
      self._shape = tuple(shape1)
    except:
      pass

  def create_tensor(self, in_layers=None, set_tensors=True, **kwargs):
    inputs = self._get_input_tensors(in_layers)
    out_tensor = inputs[0]
    for layer in inputs[1:]:
      out_tensor *= layer
    if set_tensors:
      self.out_tensor = out_tensor
    return out_tensor


class Divide(Layer):
  """Compute the ratio of the input layers."""

  def __init__(self, in_layers=None, **kwargs):
    super(Divide, self).__init__(in_layers, **kwargs)
    try:
      shape1 = list(self.in_layers[0].shape)
      shape2 = list(self.in_layers[1].shape)
      if len(shape1) < len(shape2):
        shape2, shape1 = shape1, shape2
      offset = len(shape1) - len(shape2)
      for i in range(len(shape2)):
        shape1[i + offset] = _max_dimension(shape1[i + offset], shape2[i])
      self._shape = tuple(shape1)
    except:
      pass

  def create_tensor(self, in_layers=None, set_tensors=True, **kwargs):
    inputs = self._get_input_tensors(in_layers)
    out_tensor = inputs[0] / inputs[1]
    if set_tensors:
      self.out_tensor = out_tensor
    return out_tensor


class Log(Layer):
  """Compute the natural log of the input."""

  def __init__(self, in_layers=None, **kwargs):
    super(Log, self).__init__(in_layers, **kwargs)
    try:
      self._shape = self.in_layers[0].shape
    except:
      pass

  def create_tensor(self, in_layers=None, set_tensors=True, **kwargs):
    inputs = self._get_input_tensors(in_layers)
    if len(inputs) != 1:
      raise ValueError('Log must have a single parent')
    out_tensor = tf.log(inputs[0])
    if set_tensors:
      self.out_tensor = out_tensor
    return out_tensor


class Exp(Layer):
  """Compute the exponential of the input."""

  def __init__(self, in_layers=None, **kwargs):
    super(Exp, self).__init__(in_layers, **kwargs)
    try:
      self._shape = self.in_layers[0].shape
    except:
      pass

  def create_tensor(self, in_layers=None, set_tensors=True, **kwargs):
    inputs = self._get_input_tensors(in_layers)
    if len(inputs) != 1:
      raise ValueError('Exp must have a single parent')
    out_tensor = tf.exp(inputs[0])
    if set_tensors:
      self.out_tensor = out_tensor
    return out_tensor


class InteratomicL2Distances(Layer):
  """Compute (squared) L2 Distances between atoms given neighbors."""

  def __init__(self, N_atoms, M_nbrs, ndim, **kwargs):
    self.N_atoms = N_atoms
    self.M_nbrs = M_nbrs
    self.ndim = ndim
    super(InteratomicL2Distances, self).__init__(**kwargs)

  def create_tensor(self, in_layers=None, set_tensors=True, **kwargs):
    inputs = self._get_input_tensors(in_layers)
    if len(inputs) != 2:
      raise ValueError("InteratomicDistances requires coords,nbr_list")
    coords, nbr_list = (inputs[0], inputs[1])
    N_atoms, M_nbrs, ndim = self.N_atoms, self.M_nbrs, self.ndim
    # Shape (N_atoms, M_nbrs, ndim)
    nbr_coords = tf.gather(coords, nbr_list)
    # Shape (N_atoms, M_nbrs, ndim)
    tiled_coords = tf.tile(
        tf.reshape(coords, (N_atoms, 1, ndim)), (1, M_nbrs, 1))
    # Shape (N_atoms, M_nbrs)
    dists = tf.reduce_sum((tiled_coords - nbr_coords)**2, axis=2)
    out_tensor = dists
    if set_tensors:
      self.out_tensor = out_tensor
    return out_tensor


class SparseSoftMaxCrossEntropy(Layer):

  def __init__(self, in_layers=None, **kwargs):
    super(SparseSoftMaxCrossEntropy, self).__init__(in_layers, **kwargs)
    try:
      self._shape = (self.in_layers[1].shape[0], 1)
    except:
      pass

  def create_tensor(self, in_layers=None, set_tensors=True, **kwargs):
    inputs = self._get_input_tensors(in_layers, False)
    if len(inputs) != 2:
      raise ValueError()
    labels, logits = inputs[0], inputs[1]
    self.out_tensor = tf.nn.sparse_softmax_cross_entropy_with_logits(
        logits=logits, labels=labels)
    out_tensor = tf.reshape(self.out_tensor, [-1, 1])
    if set_tensors:
      self.out_tensor = out_tensor
    return out_tensor


class SoftMaxCrossEntropy(Layer):

  def __init__(self, in_layers=None, **kwargs):
    super(SoftMaxCrossEntropy, self).__init__(in_layers, **kwargs)
    try:
      self._shape = (self.in_layers[1].shape[0], 1)
    except:
      pass

  def create_tensor(self, in_layers=None, set_tensors=True, **kwargs):
    inputs = self._get_input_tensors(in_layers, True)
    if len(inputs) != 2:
      raise ValueError()
    labels, logits = inputs[0], inputs[1]
    self.out_tensor = tf.nn.softmax_cross_entropy_with_logits(
        logits=logits, labels=labels)
    out_tensor = tf.reshape(self.out_tensor, [-1, 1])
    if set_tensors:
      self.out_tensor = out_tensor
    return out_tensor


class ReduceMean(Layer):

  def __init__(self, in_layers=None, axis=None, **kwargs):
    if axis is not None and not isinstance(axis, Sequence):
      axis = [axis]
    self.axis = axis
    super(ReduceMean, self).__init__(in_layers, **kwargs)
    if axis is None:
      self._shape = tuple()
    else:
      try:
        parent_shape = self.in_layers[0].shape
        self._shape = [
            parent_shape[i] for i in range(len(parent_shape)) if i not in axis
        ]
      except:
        pass

  def create_tensor(self, in_layers=None, set_tensors=True, **kwargs):
    inputs = self._get_input_tensors(in_layers)
    if len(inputs) > 1:
      self.out_tensor = tf.stack(inputs)
    else:
      self.out_tensor = inputs[0]

    out_tensor = tf.reduce_mean(self.out_tensor, axis=self.axis)
    if set_tensors:
      self.out_tensor = out_tensor
    return out_tensor


class ToFloat(Layer):

  def __init__(self, in_layers=None, **kwargs):
    super(ToFloat, self).__init__(in_layers, **kwargs)
    try:
      self._shape = tuple(self.in_layers[0].shape)
    except:
      pass

  def create_tensor(self, in_layers=None, set_tensors=True, **kwargs):
    inputs = self._get_input_tensors(in_layers)
    if len(inputs) > 1:
      raise ValueError("Only one layer supported.")
    out_tensor = tf.to_float(inputs[0])
    if set_tensors:
      self.out_tensor = out_tensor
    return out_tensor


class ReduceSum(Layer):

  def __init__(self, in_layers=None, axis=None, **kwargs):
    if axis is not None and not isinstance(axis, Sequence):
      axis = [axis]
    self.axis = axis
    super(ReduceSum, self).__init__(in_layers, **kwargs)
    if axis is None:
      self._shape = tuple()
    else:
      try:
        parent_shape = self.in_layers[0].shape
        self._shape = [
            parent_shape[i] for i in range(len(parent_shape)) if i not in axis
        ]
      except:
        pass

  def create_tensor(self, in_layers=None, set_tensors=True, **kwargs):
    inputs = self._get_input_tensors(in_layers)
    if len(inputs) > 1:
      self.out_tensor = tf.stack(inputs)
    else:
      self.out_tensor = inputs[0]

    out_tensor = tf.reduce_sum(self.out_tensor, axis=self.axis)
    if set_tensors:
      self.out_tensor = out_tensor
    return out_tensor


class ReduceSquareDifference(Layer):

  def __init__(self, in_layers=None, axis=None, **kwargs):
    if axis is not None and not isinstance(axis, Sequence):
      axis = [axis]
    self.axis = axis
    super(ReduceSquareDifference, self).__init__(in_layers, **kwargs)
    if axis is None:
      self._shape = tuple()
    else:
      try:
        parent_shape = self.in_layers[0].shape
        self._shape = [
            parent_shape[i] for i in range(len(parent_shape)) if i not in axis
        ]
      except:
        pass

  def create_tensor(self, in_layers=None, set_tensors=True, **kwargs):
    inputs = self._get_input_tensors(in_layers, True)
    a = inputs[0]
    b = inputs[1]
    out_tensor = tf.reduce_mean(tf.squared_difference(a, b), axis=self.axis)
    if set_tensors:
      self.out_tensor = out_tensor
    return out_tensor


class Conv2D(Layer):
  """A 2D convolution on the input.

  This layer expects its input to be a four dimensional tensor of shape (batch size, height, width, # channels).
  If there is only one channel, the fourth dimension may optionally be omitted.
  """

  def __init__(self,
               num_outputs,
               kernel_size=5,
               stride=1,
               padding='SAME',
               activation_fn=tf.nn.relu,
               normalizer_fn=None,
               scope_name=None,
               **kwargs):
    """Create a Conv2D layer.

    Parameters
    ----------
    num_outputs: int
      the number of outputs produced by the convolutional kernel
    kernel_size: int or tuple
      the width of the convolutional kernel.  This can be either a two element tuple, giving
      the kernel size along each dimension, or an integer to use the same size along both
      dimensions.
    stride: int or tuple
      the stride between applications of the convolutional kernel.  This can be either a two
      element tuple, giving the stride along each dimension, or an integer to use the same
      stride along both dimensions.
    padding: str
      the padding method to use, either 'SAME' or 'VALID'
    activation_fn: object
      the Tensorflow activation function to apply to the output
    normalizer_fn: object
      the Tensorflow normalizer function to apply to the output
    """
    self.num_outputs = num_outputs
    self.kernel_size = kernel_size
    self.stride = stride
    self.padding = padding
    self.activation_fn = activation_fn
    self.normalizer_fn = normalizer_fn
    super(Conv2D, self).__init__(**kwargs)
    if scope_name is None:
      scope_name = self.name
    self.scope_name = scope_name
    try:
      parent_shape = self.in_layers[0].shape
      strides = stride
      if isinstance(stride, int):
        strides = (stride, stride)
      self._shape = (parent_shape[0], parent_shape[1] // strides[0],
                     parent_shape[2] // strides[1], num_outputs)
    except:
      pass

  def create_tensor(self, in_layers=None, set_tensors=True, **kwargs):
    inputs = self._get_input_tensors(in_layers)
    parent_tensor = inputs[0]
    if len(parent_tensor.get_shape()) == 3:
      parent_tensor = tf.expand_dims(parent_tensor, 3)
    out_tensor = tf.contrib.layers.conv2d(
        parent_tensor,
        num_outputs=self.num_outputs,
        kernel_size=self.kernel_size,
        stride=self.stride,
        padding=self.padding,
        activation_fn=self.activation_fn,
        normalizer_fn=self.normalizer_fn,
        scope=self.scope_name)
    out_tensor = out_tensor
    if set_tensors:
      self._record_variable_scope(self.scope_name)
      self.out_tensor = out_tensor
    return out_tensor


class Conv3D(Layer):
  """A 3D convolution on the input.

  This layer expects its input to be a five dimensional tensor of shape
  (batch size, height, width, depth, # channels).
  If there is only one channel, the fifth dimension may optionally be omitted.
  """

  def __init__(self,
               num_outputs,
               kernel_size=5,
               stride=1,
               padding='SAME',
               activation_fn=tf.nn.relu,
               normalizer_fn=None,
               scope_name=None,
               **kwargs):
    """Create a Conv3D layer.

    Parameters
    ----------
    num_outputs: int
      the number of outputs produced by the convolutional kernel
    kernel_size: int or tuple
      the width of the convolutional kernel.  This can be either a three element tuple, giving
      the kernel size along each dimension, or an integer to use the same size along both
      dimensions.
    stride: int or tuple
      the stride between applications of the convolutional kernel.  This can be either a three
      element tuple, giving the stride along each dimension, or an integer to use the same
      stride along both dimensions.
    padding: str
      the padding method to use, either 'SAME' or 'VALID'
    activation_fn: object
      the Tensorflow activation function to apply to the output
    normalizer_fn: object
      the Tensorflow normalizer function to apply to the output
    """
    self.num_outputs = num_outputs
    self.kernel_size = kernel_size
    self.stride = stride
    self.padding = padding
    self.activation_fn = activation_fn
    self.normalizer_fn = normalizer_fn
    super(Conv3D, self).__init__(**kwargs)
    if scope_name is None:
      scope_name = self.name
    self.scope_name = scope_name
    try:
      parent_shape = self.in_layers[0].shape
      strides = stride
      if isinstance(stride, int):
        strides = (stride, stride, stride)
      self._shape = (parent_shape[0], parent_shape[1] // strides[0],
                     parent_shape[2] // strides[1],
                     parent_shape[3] // strides[2], num_outputs)
    except:
      pass

  def create_tensor(self, in_layers=None, set_tensors=True, **kwargs):
    inputs = self._get_input_tensors(in_layers)
    parent_tensor = inputs[0]
    if len(parent_tensor.get_shape()) == 4:
      parent_tensor = tf.expand_dims(parent_tensor, 4)
    out_tensor = tf.layers.conv3d(
        parent_tensor,
        filters=self.num_outputs,
        kernel_size=self.kernel_size,
        strides=self.stride,
        padding=self.padding,
        activation=self.activation_fn,
        activity_regularizer=self.normalizer_fn,
        name=self.scope_name)
    out_tensor = out_tensor
    if set_tensors:
      self._record_variable_scope(self.scope_name)
      self.out_tensor = out_tensor
    return out_tensor


class MaxPool2D(Layer):

  def __init__(self,
               ksize=[1, 2, 2, 1],
               strides=[1, 2, 2, 1],
               padding="SAME",
               **kwargs):
    self.ksize = ksize
    self.strides = strides
    self.padding = padding
    super(MaxPool2D, self).__init__(**kwargs)
    try:
      parent_shape = self.in_layers[0].shape
      self._shape = tuple(None if p is None else p // s
                          for p, s in zip(parent_shape, strides))
    except:
      pass

  def create_tensor(self, in_layers=None, set_tensors=True, **kwargs):
    inputs = self._get_input_tensors(in_layers)
    in_tensor = inputs[0]
    out_tensor = tf.nn.max_pool(
        in_tensor, ksize=self.ksize, strides=self.strides, padding=self.padding)
    if set_tensors:
      self.out_tensor = out_tensor
    return out_tensor


class MaxPool3D(Layer):
  """A 3D max pooling on the input.

  This layer expects its input to be a five dimensional tensor of shape
  (batch size, height, width, depth, # channels).
  """

  def __init__(self,
               ksize=[1, 2, 2, 2, 1],
               strides=[1, 2, 2, 2, 1],
               padding='SAME',
               **kwargs):
    """Create a MaxPool3D layer.

    Parameters
    ----------
    ksize: list
      size of the window for each dimension of the input tensor. Must have
      length of 5 and ksize[0] = ksize[4] = 1.
    strides: list
      stride of the sliding window for each dimension of input. Must have
      length of 5 and strides[0] = strides[4] = 1.
    padding: str
      the padding method to use, either 'SAME' or 'VALID'
    """

    self.ksize = ksize
    self.strides = strides
    self.padding = padding
    super(MaxPool3D, self).__init__(**kwargs)
    try:
      parent_shape = self.in_layers[0].shape
      self._shape = tuple(None if p is None else p // s
                          for p, s in zip(parent_shape, strides))
    except:
      pass

  def create_tensor(self, in_layers=None, set_tensors=True, **kwargs):
    inputs = self._get_input_tensors(in_layers)
    in_tensor = inputs[0]
    out_tensor = tf.nn.max_pool3d(
        in_tensor, ksize=self.ksize, strides=self.strides, padding=self.padding)
    if set_tensors:
      self.out_tensor = out_tensor
    return out_tensor


class InputFifoQueue(Layer):
  """
  This Queue Is used to allow asynchronous batching of inputs
  During the fitting process
  """

  def __init__(self, shapes, names, capacity=5, **kwargs):
    self.shapes = shapes
    self.names = names
    self.capacity = capacity
    super(InputFifoQueue, self).__init__(**kwargs)

  def create_tensor(self, in_layers=None, **kwargs):
    # TODO(rbharath): Note sure if this layer can be called with __call__
    # meaningfully, so not going to support that functionality for now.
    if in_layers is None:
      in_layers = self.in_layers
    in_layers = convert_to_layers(in_layers)
    self.dtypes = [x.out_tensor.dtype for x in in_layers]
    self.queue = tf.FIFOQueue(
        self.capacity, self.dtypes, shapes=self.shapes, names=self.names)
    feed_dict = {x.name: x.out_tensor for x in in_layers}
    self.out_tensor = self.queue.enqueue(feed_dict)
    self.close_op = self.queue.close()
    self.out_tensors = self.queue.dequeue()

  def none_tensors(self):
    queue, out_tensors, out_tensor, close_op = self.queue, self.out_tensor, self.out_tensor, self.close_op
    self.queue, self.out_tensor, self.out_tensors, self.close_op = None, None, None, None
    return queue, out_tensors, out_tensor, close_op

  def set_tensors(self, tensors):
    self.queue, self.out_tensor, self.out_tensors, self.close_op = tensors


class GraphConv(Layer):

  def __init__(self,
               out_channel,
               min_deg=0,
               max_deg=10,
               activation_fn=None,
               **kwargs):
    self.out_channel = out_channel
    self.min_degree = min_deg
    self.max_degree = max_deg
    self.num_deg = 2 * max_deg + (1 - min_deg)
    self.activation_fn = activation_fn
    super(GraphConv, self).__init__(**kwargs)

  def create_tensor(self, in_layers=None, set_tensors=True, **kwargs):
    inputs = self._get_input_tensors(in_layers)
    # in_layers = [atom_features, deg_slice, membership, deg_adj_list placeholders...]
    in_channels = inputs[0].get_shape()[-1].value

    # Generate the nb_affine weights and biases
    self.W_list = [
        initializations.glorot_uniform([in_channels, self.out_channel])
        for k in range(self.num_deg)
    ]
    self.b_list = [
        model_ops.zeros(shape=[
            self.out_channel,
        ]) for k in range(self.num_deg)
    ]

    # Extract atom_features
    atom_features = inputs[0]

    # Extract graph topology
    deg_slice = inputs[1]
    deg_adj_lists = inputs[3:]

    # Perform the mol conv
    # atom_features = graph_conv(atom_features, deg_adj_lists, deg_slice,
    #                            self.max_deg, self.min_deg, self.W_list,
    #                            self.b_list)

    W = iter(self.W_list)
    b = iter(self.b_list)

    # Sum all neighbors using adjacency matrix
    deg_summed = self.sum_neigh(atom_features, deg_adj_lists)

    # Get collection of modified atom features
    new_rel_atoms_collection = (self.max_degree + 1 - self.min_degree) * [None]

    for deg in range(1, self.max_degree + 1):
      # Obtain relevant atoms for this degree
      rel_atoms = deg_summed[deg - 1]

      # Get self atoms
      begin = tf.stack([deg_slice[deg - self.min_degree, 0], 0])
      size = tf.stack([deg_slice[deg - self.min_degree, 1], -1])
      self_atoms = tf.slice(atom_features, begin, size)

      # Apply hidden affine to relevant atoms and append
      rel_out = tf.matmul(rel_atoms, next(W)) + next(b)
      self_out = tf.matmul(self_atoms, next(W)) + next(b)
      out = rel_out + self_out

      new_rel_atoms_collection[deg - self.min_degree] = out

    # Determine the min_deg=0 case
    if self.min_degree == 0:
      deg = 0

      begin = tf.stack([deg_slice[deg - self.min_degree, 0], 0])
      size = tf.stack([deg_slice[deg - self.min_degree, 1], -1])
      self_atoms = tf.slice(atom_features, begin, size)

      # Only use the self layer
      out = tf.matmul(self_atoms, next(W)) + next(b)

      new_rel_atoms_collection[deg - self.min_degree] = out

    # Combine all atoms back into the list
    atom_features = tf.concat(axis=0, values=new_rel_atoms_collection)

    if self.activation_fn is not None:
      atom_features = self.activation_fn(atom_features)

    out_tensor = atom_features
    if set_tensors:
      self._record_variable_scope(self.name)
      self.out_tensor = out_tensor
    return out_tensor

  def sum_neigh(self, atoms, deg_adj_lists):
    """Store the summed atoms by degree"""
    deg_summed = self.max_degree * [None]

    # Tensorflow correctly processes empty lists when using concat
    for deg in range(1, self.max_degree + 1):
      gathered_atoms = tf.gather(atoms, deg_adj_lists[deg - 1])
      # Sum along neighbors as well as self, and store
      summed_atoms = tf.reduce_sum(gathered_atoms, 1)
      deg_summed[deg - 1] = summed_atoms

    return deg_summed

  def none_tensors(self):
    out_tensor, W_list, b_list = self.out_tensor, self.W_list, self.b_list
    self.out_tensor, self.W_list, self.b_list = None, None, None
    return out_tensor, W_list, b_list

  def set_tensors(self, tensors):
    self.out_tensor, self.W_list, self.b_list = tensors


class GraphPool(Layer):

  def __init__(self, min_degree=0, max_degree=10, **kwargs):
    self.min_degree = min_degree
    self.max_degree = max_degree
    super(GraphPool, self).__init__(**kwargs)

  def create_tensor(self, in_layers=None, set_tensors=True, **kwargs):
    inputs = self._get_input_tensors(in_layers)
    atom_features = inputs[0]
    deg_slice = inputs[1]
    deg_adj_lists = inputs[3:]

    # Perform the mol gather
    # atom_features = graph_pool(atom_features, deg_adj_lists, deg_slice,
    #                            self.max_degree, self.min_degree)

    deg_maxed = (self.max_degree + 1 - self.min_degree) * [None]

    # Tensorflow correctly processes empty lists when using concat

    for deg in range(1, self.max_degree + 1):
      # Get self atoms
      begin = tf.stack([deg_slice[deg - self.min_degree, 0], 0])
      size = tf.stack([deg_slice[deg - self.min_degree, 1], -1])
      self_atoms = tf.slice(atom_features, begin, size)

      # Expand dims
      self_atoms = tf.expand_dims(self_atoms, 1)

      # always deg-1 for deg_adj_lists
      gathered_atoms = tf.gather(atom_features, deg_adj_lists[deg - 1])
      gathered_atoms = tf.concat(axis=1, values=[self_atoms, gathered_atoms])

      maxed_atoms = tf.reduce_max(gathered_atoms, 1)
      deg_maxed[deg - self.min_degree] = maxed_atoms

    if self.min_degree == 0:
      begin = tf.stack([deg_slice[0, 0], 0])
      size = tf.stack([deg_slice[0, 1], -1])
      self_atoms = tf.slice(atom_features, begin, size)
      deg_maxed[0] = self_atoms

    out_tensor = tf.concat(axis=0, values=deg_maxed)
    if set_tensors:
      self.out_tensor = out_tensor
    return out_tensor


class GraphGather(Layer):

  def __init__(self, batch_size, activation_fn=None, **kwargs):
    self.batch_size = batch_size
    self.activation_fn = activation_fn
    super(GraphGather, self).__init__(**kwargs)

  def create_tensor(self, in_layers=None, set_tensors=True, **kwargs):
    inputs = self._get_input_tensors(in_layers)

    # x = [atom_features, deg_slice, membership, deg_adj_list placeholders...]
    atom_features = inputs[0]

    # Extract graph topology
    membership = inputs[2]

    # Perform the mol gather

    assert self.batch_size > 1, "graph_gather requires batches larger than 1"

    # Obtain the partitions for each of the molecules
    activated_par = tf.dynamic_partition(atom_features, membership,
                                         self.batch_size)

    # Sum over atoms for each molecule
    sparse_reps = [
        tf.reduce_mean(activated, 0, keep_dims=True)
        for activated in activated_par
    ]
    max_reps = [
        tf.reduce_max(activated, 0, keep_dims=True)
        for activated in activated_par
    ]

    # Get the final sparse representations
    sparse_reps = tf.concat(axis=0, values=sparse_reps)
    max_reps = tf.concat(axis=0, values=max_reps)
    mol_features = tf.concat(axis=1, values=[sparse_reps, max_reps])

    if self.activation_fn is not None:
      mol_features = self.activation_fn(mol_features)
    out_tensor = mol_features
    if set_tensors:
      self.out_tensor = out_tensor
    return out_tensor


class LSTMStep(Layer):
  """Layer that performs a single step LSTM update.

  This layer performs a single step LSTM update. Note that it is *not*
  a full LSTM recurrent network. The LSTMStep layer is useful as a
  primitive for designing layers such as the AttnLSTMEmbedding or the
  IterRefLSTMEmbedding below.
  """

  def __init__(self,
               output_dim,
               input_dim,
               init_fn=initializations.glorot_uniform,
               inner_init_fn=initializations.orthogonal,
               activation_fn=activations.tanh,
               inner_activation_fn=activations.hard_sigmoid,
               **kwargs):
    """
    Parameters
    ----------
    output_dim: int
      Dimensionality of output vectors.
    input_dim: int
      Dimensionality of input vectors.
    init_fn: object
      TensorFlow initialization to use for W.
    inner_init_fn: object
      TensorFlow initialization to use for U.
    activation_fn: object
      TensorFlow activation to use for output.
    inner_activation_fn: object
      TensorFlow activation to use for inner steps.
    """

    super(LSTMStep, self).__init__(**kwargs)

    self.init = init_fn
    self.inner_init = inner_init_fn
    self.output_dim = output_dim

    # No other forget biases supported right now.
    self.activation = activation_fn
    self.inner_activation = inner_activation_fn
    self.input_dim = input_dim

  def get_initial_states(self, input_shape):
    return [model_ops.zeros(input_shape), model_ops.zeros(input_shape)]

  def build(self):
    """Constructs learnable weights for this layer."""
    init = self.init
    inner_init = self.inner_init
    self.W = init((self.input_dim, 4 * self.output_dim))
    self.U = inner_init((self.output_dim, 4 * self.output_dim))

    self.b = tf.Variable(
        np.hstack((np.zeros(self.output_dim), np.ones(self.output_dim),
                   np.zeros(self.output_dim), np.zeros(self.output_dim))),
        dtype=tf.float32)
    self.trainable_weights = [self.W, self.U, self.b]

  def none_tensors(self):
    """Zeros out stored tensors for pickling."""
    W, U, b, out_tensor = self.W, self.U, self.b, self.out_tensor
    h, c = self.h, self.c
    trainable_weights = self.trainable_weights
    self.W, self.U, self.b, self.out_tensor = None, None, None, None
    self.h, self.c = None, None
    self.trainable_weights = []
    return W, U, b, h, c, out_tensor, trainable_weights

  def set_tensors(self, tensor):
    """Sets all stored tensors."""
    (self.W, self.U, self.b, self.h, self.c, self.out_tensor,
     self.trainable_weights) = tensor

  def create_tensor(self, in_layers=None, set_tensors=True, **kwargs):
    """Execute this layer on input tensors.

    Parameters
    ----------
    in_layers: list
      List of three tensors (x, h_tm1, c_tm1). h_tm1 means "h, t-1".

    Returns
    -------
    list
      Returns h, [h + c]
    """
    activation = self.activation
    inner_activation = self.inner_activation

    self.build()
    inputs = self._get_input_tensors(in_layers)
    x, h_tm1, c_tm1 = inputs

    # Taken from Keras code [citation needed]
    z = model_ops.dot(x, self.W) + model_ops.dot(h_tm1, self.U) + self.b

    z0 = z[:, :self.output_dim]
    z1 = z[:, self.output_dim:2 * self.output_dim]
    z2 = z[:, 2 * self.output_dim:3 * self.output_dim]
    z3 = z[:, 3 * self.output_dim:]

    i = inner_activation(z0)
    f = inner_activation(z1)
    c = f * c_tm1 + i * activation(z2)
    o = inner_activation(z3)

    h = o * activation(c)

    if set_tensors:
      self.h = h
      self.c = c
      self.out_tensor = h
    return h, [h, c]


def _cosine_dist(x, y):
  """Computes the inner product (cosine distance) between two tensors.

  Parameters
  ----------
  x: tf.Tensor
    Input Tensor
  y: tf.Tensor
    Input Tensor
  """
  denom = (
      model_ops.sqrt(model_ops.sum(tf.square(x)) * model_ops.sum(tf.square(y)))
      + model_ops.epsilon())
  return model_ops.dot(x, tf.transpose(y)) / denom


class AttnLSTMEmbedding(Layer):
  """Implements AttnLSTM as in matching networks paper.

  The AttnLSTM embedding adjusts two sets of vectors, the "test" and
  "support" sets. The "support" consists of a set of evidence vectors.
  Think of these as the small training set for low-data machine
  learning.  The "test" consists of the queries we wish to answer with
  the small amounts ofavailable data. The AttnLSTMEmbdding allows us to
  modify the embedding of the "test" set depending on the contents of
  the "support".  The AttnLSTMEmbedding is thus a type of learnable
  metric that allows a network to modify its internal notion of
  distance.

  References:
  Matching Networks for One Shot Learning
  https://arxiv.org/pdf/1606.04080v1.pdf

  Order Matters: Sequence to sequence for sets
  https://arxiv.org/abs/1511.06391
  """

  def __init__(self, n_test, n_support, n_feat, max_depth, **kwargs):
    """
    Parameters
    ----------
    n_support: int
      Size of support set.
    n_test: int
      Size of test set.
    n_feat: int
      Number of features per atom
    max_depth: int
      Number of "processing steps" used by sequence-to-sequence for sets model.
    """
    super(AttnLSTMEmbedding, self).__init__(**kwargs)

    self.max_depth = max_depth
    self.n_test = n_test
    self.n_support = n_support
    self.n_feat = n_feat

  def create_tensor(self, in_layers=None, set_tensors=True, **kwargs):
    """Execute this layer on input tensors.

    Parameters
    ----------
    in_layers: list
      List of two tensors (X, Xp). X should be of shape (n_test,
      n_feat) and Xp should be of shape (n_support, n_feat) where
      n_test is the size of the test set, n_support that of the support
      set, and n_feat is the number of per-atom features.

    Returns
    -------
    list
      Returns two tensors of same shape as input. Namely the output
      shape will be [(n_test, n_feat), (n_support, n_feat)]
    """
    inputs = self._get_input_tensors(in_layers)
    if len(inputs) != 2:
      raise ValueError("AttnLSTMEmbedding layer must have exactly two parents")
    # x is test set, xp is support set.
    x, xp = inputs

    ## Initializes trainable weights.
    n_feat = self.n_feat

    lstm = LSTMStep(n_feat, 2 * n_feat)
    self.q_init = model_ops.zeros([self.n_test, n_feat])
    self.r_init = model_ops.zeros([self.n_test, n_feat])
    self.states_init = lstm.get_initial_states([self.n_test, n_feat])

    self.trainable_weights = [self.q_init, self.r_init]

    ### Performs computations

    # Get initializations
    q = self.q_init
    states = self.states_init

    for d in range(self.max_depth):
      # Process using attention
      # Eqn (4), appendix A.1 of Matching Networks paper
      e = _cosine_dist(x + q, xp)
      a = tf.nn.softmax(e)
      r = model_ops.dot(a, xp)

      # Generate new attention states
      y = model_ops.concatenate([q, r], axis=1)
      q, states = lstm(y, *states)

    if set_tensors:
      self.out_tensor = xp
      self.xq = x + q
      self.xp = xp
    return [x + q, xp]

  def none_tensors(self):
    q_init, r_init, states_init = self.q_init, self.r_init, self.states_init
    xq, xp = self.xq, self.xp
    out_tensor = self.out_tensor
    trainable_weights = self.trainable_weights
    self.q_init, self.r_init, self.states_init = None, None, None
    self.xq, self.xp = None, None
    self.out_tensor = None
    self.trainable_weights = []
    return q_init, r_init, states_init, xq, xp, out_tensor, trainable_weights

  def set_tensors(self, tensor):
    (self.q_init, self.r_init, self.states_init, self.xq, self.xp,
     self.out_tensor, self.trainable_weights) = tensor


class IterRefLSTMEmbedding(Layer):
  """Implements the Iterative Refinement LSTM.

  Much like AttnLSTMEmbedding, the IterRefLSTMEmbedding is another type
  of learnable metric which adjusts "test" and "support." Recall that
  "support" is the small amount of data available in a low data machine
  learning problem, and that "test" is the query. The AttnLSTMEmbedding
  only modifies the "test" based on the contents of the support.
  However, the IterRefLSTM modifies both the "support" and "test" based
  on each other. This allows the learnable metric to be more malleable
  than that from AttnLSTMEmbeding.
  """

  def __init__(self, n_test, n_support, n_feat, max_depth, **kwargs):
    """
    Unlike the AttnLSTM model which only modifies the test vectors
    additively, this model allows for an additive update to be
    performed to both test and support using information from each
    other.

    Parameters
    ----------
    n_support: int
      Size of support set.
    n_test: int
      Size of test set.
    n_feat: int
      Number of input atom features
    max_depth: int
      Number of LSTM Embedding layers.
    """
    super(IterRefLSTMEmbedding, self).__init__(**kwargs)

    self.max_depth = max_depth
    self.n_test = n_test
    self.n_support = n_support
    self.n_feat = n_feat

  def create_tensor(self, in_layers=None, set_tensors=True, **kwargs):
    """Execute this layer on input tensors.

    Parameters
    ----------
    in_layers: list
      List of two tensors (X, Xp). X should be of shape (n_test, n_feat) and
      Xp should be of shape (n_support, n_feat) where n_test is the size of
      the test set, n_support that of the support set, and n_feat is the number
      of per-atom features.

    Returns
    -------
    list
      Returns two tensors of same shape as input. Namely the output shape will
      be [(n_test, n_feat), (n_support, n_feat)]
    """
    n_feat = self.n_feat

    # Support set lstm
    support_lstm = LSTMStep(n_feat, 2 * n_feat)
    self.q_init = model_ops.zeros([self.n_support, n_feat])
    self.support_states_init = support_lstm.get_initial_states(
        [self.n_support, n_feat])

    # Test lstm
    test_lstm = LSTMStep(n_feat, 2 * n_feat)
    self.p_init = model_ops.zeros([self.n_test, n_feat])
    self.test_states_init = test_lstm.get_initial_states([self.n_test, n_feat])

    self.trainable_weights = []

    # self.build()
    inputs = self._get_input_tensors(in_layers)
    if len(inputs) != 2:
      raise ValueError(
          "IterRefLSTMEmbedding layer must have exactly two parents")
    x, xp = inputs

    # Get initializations
    p = self.p_init
    q = self.q_init
    # Rename support
    z = xp
    states = self.support_states_init
    x_states = self.test_states_init

    for d in range(self.max_depth):
      # Process support xp using attention
      e = _cosine_dist(z + q, xp)
      a = tf.nn.softmax(e)
      # Get linear combination of support set
      r = model_ops.dot(a, xp)

      # Process test x using attention
      x_e = _cosine_dist(x + p, z)
      x_a = tf.nn.softmax(x_e)
      s = model_ops.dot(x_a, z)

      # Generate new support attention states
      qr = model_ops.concatenate([q, r], axis=1)
      q, states = support_lstm(qr, *states)

      # Generate new test attention states
      ps = model_ops.concatenate([p, s], axis=1)
      p, x_states = test_lstm(ps, *x_states)

      # Redefine
      z = r

    if set_tensors:
      self.xp = x + p
      self.xpq = xp + q
      self.out_tensor = self.xp

    return [x + p, xp + q]

  def none_tensors(self):
    p_init, q_init = self.p_init, self.q_init,
    support_states_init, test_states_init = (self.support_states_init,
                                             self.test_states_init)
    xp, xpq = self.xp, self.xpq
    out_tensor = self.out_tensor
    trainable_weights = self.trainable_weights
    (self.p_init, self.q_init, self.support_states_init,
     self.test_states_init) = (None, None, None, None)
    self.xp, self.xpq = None, None
    self.out_tensor = None
    self.trainable_weights = []
    return (p_init, q_init, support_states_init, test_states_init, xp, xpq,
            out_tensor, trainable_weights)

  def set_tensors(self, tensor):
    (self.p_init, self.q_init, self.support_states_init, self.test_states_init,
     self.xp, self.xpq, self.out_tensor, self.trainable_weights) = tensor


class BatchNorm(Layer):

  def __init__(self, in_layers=None, **kwargs):
    super(BatchNorm, self).__init__(in_layers, **kwargs)
    try:
      parent_shape = self.in_layers[0].shape
      self._shape = tuple(self.in_layers[0].shape)
    except:
      pass

  def create_tensor(self, in_layers=None, set_tensors=True, **kwargs):
    inputs = self._get_input_tensors(in_layers)
    parent_tensor = inputs[0]
    out_tensor = tf.layers.batch_normalization(parent_tensor)
    if set_tensors:
      self.out_tensor = out_tensor
    return out_tensor


class BatchNormalization(Layer):

  def __init__(self,
               epsilon=1e-5,
               axis=-1,
               momentum=0.99,
               beta_init='zero',
               gamma_init='one',
               **kwargs):
    self.beta_init = initializations.get(beta_init)
    self.gamma_init = initializations.get(gamma_init)
    self.epsilon = epsilon
    self.axis = axis
    self.momentum = momentum
    super(BatchNormalization, self).__init__(**kwargs)

  def add_weight(self, shape, initializer, name=None):
    initializer = initializations.get(initializer)
    weight = initializer(shape, name=name)
    return weight

  def build(self, input_shape):
    shape = (input_shape[self.axis],)
    self.gamma = self.add_weight(
        shape, initializer=self.gamma_init, name='{}_gamma'.format(self.name))
    self.beta = self.add_weight(
        shape, initializer=self.beta_init, name='{}_beta'.format(self.name))

  def create_tensor(self, in_layers=None, set_tensors=True, **kwargs):
    inputs = self._get_input_tensors(in_layers)
    x = inputs[0]
    input_shape = model_ops.int_shape(x)
    self.build(input_shape)
    m = model_ops.mean(x, axis=-1, keepdims=True)
    std = model_ops.sqrt(
        model_ops.var(x, axis=-1, keepdims=True) + self.epsilon)
    x_normed = (x - m) / (std + self.epsilon)
    x_normed = self.gamma * x_normed + self.beta
    out_tensor = x_normed
    if set_tensors:
      self.out_tensor = out_tensor
    return out_tensor


class WeightedError(Layer):

  def __init__(self, in_layers=None, **kwargs):
    super(WeightedError, self).__init__(in_layers, **kwargs)
    self._shape = tuple()

  def create_tensor(self, in_layers=None, set_tensors=True, **kwargs):
    inputs = self._get_input_tensors(in_layers, True)
    entropy, weights = inputs[0], inputs[1]
    out_tensor = tf.reduce_sum(entropy * weights)
    if set_tensors:
      self.out_tensor = out_tensor
    return out_tensor


class VinaFreeEnergy(Layer):
  """Computes free-energy as defined by Autodock Vina.

  TODO(rbharath): Make this layer support batching.
  """

  def __init__(self,
               N_atoms,
               M_nbrs,
               ndim,
               nbr_cutoff,
               start,
               stop,
               stddev=.3,
               Nrot=1,
               **kwargs):
    self.stddev = stddev
    # Number of rotatable bonds
    # TODO(rbharath): Vina actually sets this per-molecule. See if makes
    # a difference.
    self.Nrot = Nrot
    self.N_atoms = N_atoms
    self.M_nbrs = M_nbrs
    self.ndim = ndim
    self.nbr_cutoff = nbr_cutoff
    self.start = start
    self.stop = stop
    super(VinaFreeEnergy, self).__init__(**kwargs)

  def cutoff(self, d, x):
    out_tensor = tf.where(d < 8, x, tf.zeros_like(x))
    return out_tensor

  def nonlinearity(self, c):
    """Computes non-linearity used in Vina."""
    w = tf.Variable(tf.random_normal((1,), stddev=self.stddev))
    out_tensor = c / (1 + w * self.Nrot)
    return w, out_tensor

  def repulsion(self, d):
    """Computes Autodock Vina's repulsion interaction term."""
    out_tensor = tf.where(d < 0, d**2, tf.zeros_like(d))
    return out_tensor

  def hydrophobic(self, d):
    """Computes Autodock Vina's hydrophobic interaction term."""
    out_tensor = tf.where(d < 0.5,
                          tf.ones_like(d),
                          tf.where(d < 1.5, 1.5 - d, tf.zeros_like(d)))
    return out_tensor

  def hydrogen_bond(self, d):
    """Computes Autodock Vina's hydrogen bond interaction term."""
    out_tensor = tf.where(d < -0.7,
                          tf.ones_like(d),
                          tf.where(d < 0, (1.0 / 0.7) * (0 - d),
                                   tf.zeros_like(d)))
    return out_tensor

  def gaussian_first(self, d):
    """Computes Autodock Vina's first Gaussian interaction term."""
    out_tensor = tf.exp(-(d / 0.5)**2)
    return out_tensor

  def gaussian_second(self, d):
    """Computes Autodock Vina's second Gaussian interaction term."""
    out_tensor = tf.exp(-((d - 3) / 2)**2)
    return out_tensor

  def create_tensor(self, in_layers=None, set_tensors=True, **kwargs):
    """
    Parameters
    ----------
    X: tf.Tensor of shape (N, d)
      Coordinates/features.
    Z: tf.Tensor of shape (N)
      Atomic numbers of neighbor atoms.

    Returns
    -------
    layer: tf.Tensor of shape (B)
      The free energy of each complex in batch
    """
    inputs = self._get_input_tensors(in_layers)
    X = inputs[0]
    Z = inputs[1]

    # TODO(rbharath): This layer shouldn't be neighbor-listing. Make
    # neighbors lists an argument instead of a part of this layer.
    nbr_list = NeighborList(self.N_atoms, self.M_nbrs, self.ndim,
                            self.nbr_cutoff, self.start, self.stop)(X)

    # Shape (N, M)
    dists = InteratomicL2Distances(self.N_atoms, self.M_nbrs,
                                   self.ndim)(X, nbr_list)

    repulsion = self.repulsion(dists)
    hydrophobic = self.hydrophobic(dists)
    hbond = self.hydrogen_bond(dists)
    gauss_1 = self.gaussian_first(dists)
    gauss_2 = self.gaussian_second(dists)

    # Shape (N, M)
    weighted_combo = WeightedLinearCombo()
    interactions = weighted_combo(repulsion, hydrophobic, hbond, gauss_1,
                                  gauss_2)

    # Shape (N, M)
    thresholded = self.cutoff(dists, interactions)

    weight, free_energies = self.nonlinearity(thresholded)
    free_energy = ReduceSum()(free_energies)

    out_tensor = free_energy
    if set_tensors:
      self._record_variable_scope(self.name)
      self.out_tensor = out_tensor
    return out_tensor


class WeightedLinearCombo(Layer):
  """Computes a weighted linear combination of input layers, with the weights defined by trainable variables."""

  def __init__(self, in_layers=None, std=.3, **kwargs):
    self.std = std
    super(WeightedLinearCombo, self).__init__(in_layers, **kwargs)
    try:
      self._shape = tuple(self.in_layers[0].shape)
    except:
      pass

  def create_tensor(self, in_layers=None, set_tensors=True, **kwargs):
    inputs = self._get_input_tensors(in_layers, True)
    weights = []
    out_tensor = None
    for in_tensor in inputs:
      w = tf.Variable(tf.random_normal([
          1,
      ], stddev=self.std))
      if out_tensor is None:
        out_tensor = w * in_tensor
      else:
        out_tensor += w * in_tensor
    if set_tensors:
      self._record_variable_scope(self.name)
      self.out_tensor = out_tensor
    return out_tensor


class NeighborList(Layer):
  """Computes a neighbor-list in Tensorflow.

  Neighbor-lists (also called Verlet Lists) are a tool for grouping atoms which
  are close to each other spatially

  TODO(rbharath): Make this layer support batching.
  """

  def __init__(self, N_atoms, M_nbrs, ndim, nbr_cutoff, start, stop, **kwargs):
    """
    Parameters
    ----------
    N_atoms: int
      Maximum number of atoms this layer will neighbor-list.
    M_nbrs: int
      Maximum number of spatial neighbors possible for atom.
    ndim: int
      Dimensionality of space atoms live in. (Typically 3D, but sometimes will
      want to use higher dimensional descriptors for atoms).
    nbr_cutoff: float
      Length in Angstroms (?) at which atom boxes are gridded.
    """
    self.N_atoms = N_atoms
    self.M_nbrs = M_nbrs
    self.ndim = ndim
    # Number of grid cells
    n_cells = int(((stop - start) / nbr_cutoff)**ndim)
    self.n_cells = n_cells
    self.nbr_cutoff = nbr_cutoff
    self.start = start
    self.stop = stop
    super(NeighborList, self).__init__(**kwargs)

  def create_tensor(self, in_layers=None, set_tensors=True, **kwargs):
    """Creates tensors associated with neighbor-listing."""
    inputs = self._get_input_tensors(in_layers)
    if len(inputs) != 1:
      raise ValueError("NeighborList can only have one input")
    parent = inputs[0]
    if len(parent.get_shape()) != 2:
      # TODO(rbharath): Support batching
      raise ValueError("Parent tensor must be (num_atoms, ndum)")
    coords = parent
    out_tensor = self.compute_nbr_list(coords)
    if set_tensors:
      self.out_tensor = out_tensor
    return out_tensor

  def compute_nbr_list(self, coords):
    """Get closest neighbors for atoms.

    Needs to handle padding for atoms with no neighbors.

    Parameters
    ----------
    coords: tf.Tensor
      Shape (N_atoms, ndim)

    Returns
    -------
    nbr_list: tf.Tensor
      Shape (N_atoms, M_nbrs) of atom indices
    """
    # Shape (n_cells, ndim)
    cells = self.get_cells()

    # List of length N_atoms, each element of different length uniques_i
    nbrs = self.get_atoms_in_nbrs(coords, cells)
    padding = tf.fill((self.M_nbrs,), -1)
    padded_nbrs = [tf.concat([unique_nbrs, padding], 0) for unique_nbrs in nbrs]

    # List of length N_atoms, each element of different length uniques_i
    # List of length N_atoms, each a tensor of shape
    # (uniques_i, ndim)
    nbr_coords = [tf.gather(coords, atom_nbrs) for atom_nbrs in nbrs]

    # Add phantom atoms that exist far outside the box
    coord_padding = tf.to_float(
        tf.fill((self.M_nbrs, self.ndim), 2 * self.stop))
    padded_nbr_coords = [
        tf.concat([nbr_coord, coord_padding], 0) for nbr_coord in nbr_coords
    ]

    # List of length N_atoms, each of shape (1, ndim)
    atom_coords = tf.split(coords, self.N_atoms)
    # TODO(rbharath): How does distance need to be modified here to
    # account for periodic boundary conditions?
    # List of length N_atoms each of shape (M_nbrs)
    padded_dists = [
        tf.reduce_sum((atom_coord - padded_nbr_coord)**2, axis=1)
        for (atom_coord,
             padded_nbr_coord) in zip(atom_coords, padded_nbr_coords)
    ]

    padded_closest_nbrs = [
        tf.nn.top_k(-padded_dist, k=self.M_nbrs)[1]
        for padded_dist in padded_dists
    ]

    # N_atoms elts of size (M_nbrs,) each
    padded_neighbor_list = [
        tf.gather(padded_atom_nbrs, padded_closest_nbr)
        for (padded_atom_nbrs,
             padded_closest_nbr) in zip(padded_nbrs, padded_closest_nbrs)
    ]

    neighbor_list = tf.stack(padded_neighbor_list)

    return neighbor_list

  def get_atoms_in_nbrs(self, coords, cells):
    """Get the atoms in neighboring cells for each cells.

    Returns
    -------
    atoms_in_nbrs = (N_atoms, n_nbr_cells, M_nbrs)
    """
    # Shape (N_atoms, 1)
    cells_for_atoms = self.get_cells_for_atoms(coords, cells)

    # Find M_nbrs atoms closest to each cell
    # Shape (n_cells, M_nbrs)
    closest_atoms = self.get_closest_atoms(coords, cells)

    # Associate each cell with its neighbor cells. Assumes periodic boundary
    # conditions, so does wrapround. O(constant)
    # Shape (n_cells, n_nbr_cells)
    neighbor_cells = self.get_neighbor_cells(cells)

    # Shape (N_atoms, n_nbr_cells)
    neighbor_cells = tf.squeeze(tf.gather(neighbor_cells, cells_for_atoms))

    # Shape (N_atoms, n_nbr_cells, M_nbrs)
    atoms_in_nbrs = tf.gather(closest_atoms, neighbor_cells)

    # Shape (N_atoms, n_nbr_cells*M_nbrs)
    atoms_in_nbrs = tf.reshape(atoms_in_nbrs, [self.N_atoms, -1])

    # List of length N_atoms, each element length uniques_i
    nbrs_per_atom = tf.split(atoms_in_nbrs, self.N_atoms)
    uniques = [
        tf.unique(tf.squeeze(atom_nbrs))[0] for atom_nbrs in nbrs_per_atom
    ]

    # TODO(rbharath): FRAGILE! Uses fact that identity seems to be the first
    # element removed to remove self from list of neighbors. Need to verify
    # this holds more broadly or come up with robust alternative.
    uniques = [unique[1:] for unique in uniques]

    return uniques

  def get_closest_atoms(self, coords, cells):
    """For each cell, find M_nbrs closest atoms.

    Let N_atoms be the number of atoms.

    Parameters
    ----------
    coords: tf.Tensor
      (N_atoms, ndim) shape.
    cells: tf.Tensor
      (n_cells, ndim) shape.

    Returns
    -------
    closest_inds: tf.Tensor
      Of shape (n_cells, M_nbrs)
    """
    N_atoms, n_cells, ndim, M_nbrs = (self.N_atoms, self.n_cells, self.ndim,
                                      self.M_nbrs)
    # Tile both cells and coords to form arrays of size (N_atoms*n_cells, ndim)
    tiled_cells = tf.reshape(
        tf.tile(cells, (1, N_atoms)), (N_atoms * n_cells, ndim))

    # Shape (N_atoms*n_cells, ndim) after tile
    tiled_coords = tf.tile(coords, (n_cells, 1))

    # Shape (N_atoms*n_cells)
    coords_vec = tf.reduce_sum((tiled_coords - tiled_cells)**2, axis=1)
    # Shape (n_cells, N_atoms)
    coords_norm = tf.reshape(coords_vec, (n_cells, N_atoms))

    # Find k atoms closest to this cell. Notice negative sign since
    # tf.nn.top_k returns *largest* not smallest.
    # Tensor of shape (n_cells, M_nbrs)
    closest_inds = tf.nn.top_k(-coords_norm, k=M_nbrs)[1]

    return closest_inds

  def get_cells_for_atoms(self, coords, cells):
    """Compute the cells each atom belongs to.

    Parameters
    ----------
    coords: tf.Tensor
      Shape (N_atoms, ndim)
    cells: tf.Tensor
      (n_cells, ndim) shape.
    Returns
    -------
    cells_for_atoms: tf.Tensor
      Shape (N_atoms, 1)
    """
    N_atoms, n_cells, ndim = self.N_atoms, self.n_cells, self.ndim
    n_cells = int(n_cells)
    # Tile both cells and coords to form arrays of size (N_atoms*n_cells, ndim)
    tiled_cells = tf.tile(cells, (N_atoms, 1))

    # Shape (N_atoms*n_cells, 1) after tile
    tiled_coords = tf.reshape(
        tf.tile(coords, (1, n_cells)), (n_cells * N_atoms, ndim))
    coords_vec = tf.reduce_sum((tiled_coords - tiled_cells)**2, axis=1)
    coords_norm = tf.reshape(coords_vec, (N_atoms, n_cells))

    closest_inds = tf.nn.top_k(-coords_norm, k=1)[1]
    return closest_inds

  def _get_num_nbrs(self):
    """Get number of neighbors in current dimensionality space."""
    ndim = self.ndim
    if ndim == 1:
      n_nbr_cells = 3
    elif ndim == 2:
      # 9 neighbors in 2-space
      n_nbr_cells = 9
    # TODO(rbharath): Shoddy handling of higher dimensions...
    elif ndim >= 3:
      # Number of cells for cube in 3-space is
      n_nbr_cells = 27  # (26 faces on Rubik's cube for example)
    return n_nbr_cells

  def get_neighbor_cells(self, cells):
    """Compute neighbors of cells in grid.

    # TODO(rbharath): Do we need to handle periodic boundary conditions
    properly here?
    # TODO(rbharath): This doesn't handle boundaries well. We hard-code
    # looking for n_nbr_cells neighbors, which isn't right for boundary cells in
    # the cube.

    Parameters
    ----------
    cells: tf.Tensor
      (n_cells, ndim) shape.
    Returns
    -------
    nbr_cells: tf.Tensor
      (n_cells, n_nbr_cells)
    """
    ndim, n_cells = self.ndim, self.n_cells
    n_nbr_cells = self._get_num_nbrs()
    # Tile cells to form arrays of size (n_cells*n_cells, ndim)
    # Two tilings (a, b, c, a, b, c, ...) vs. (a, a, a, b, b, b, etc.)
    # Tile (a, a, a, b, b, b, etc.)
    tiled_centers = tf.reshape(
        tf.tile(cells, (1, n_cells)), (n_cells * n_cells, ndim))
    # Tile (a, b, c, a, b, c, ...)
    tiled_cells = tf.tile(cells, (n_cells, 1))

    coords_vec = tf.reduce_sum((tiled_centers - tiled_cells)**2, axis=1)
    coords_norm = tf.reshape(coords_vec, (n_cells, n_cells))
    closest_inds = tf.nn.top_k(-coords_norm, k=n_nbr_cells)[1]

    return closest_inds

  def get_cells(self):
    """Returns the locations of all grid points in box.

    Suppose start is -10 Angstrom, stop is 10 Angstrom, nbr_cutoff is 1.
    Then would return a list of length 20^3 whose entries would be
    [(-10, -10, -10), (-10, -10, -9), ..., (9, 9, 9)]

    Returns
    -------
    cells: tf.Tensor
      (n_cells, ndim) shape.
    """
    start, stop, nbr_cutoff = self.start, self.stop, self.nbr_cutoff
    mesh_args = [tf.range(start, stop, nbr_cutoff) for _ in range(self.ndim)]
    return tf.to_float(
        tf.reshape(
            tf.transpose(tf.stack(tf.meshgrid(*mesh_args))), (self.n_cells,
                                                              self.ndim)))


class Dropout(Layer):

  def __init__(self, dropout_prob, **kwargs):
    self.dropout_prob = dropout_prob
    super(Dropout, self).__init__(**kwargs)
    try:
      self._shape = tuple(self.in_layers[0].shape)
    except:
      pass

  def create_tensor(self, in_layers=None, set_tensors=True, **kwargs):
    inputs = self._get_input_tensors(in_layers)
    parent_tensor = inputs[0]
    keep_prob = 1.0 - self.dropout_prob * kwargs['training']
    out_tensor = tf.nn.dropout(parent_tensor, keep_prob)
    if set_tensors:
      self.out_tensor = out_tensor
    return out_tensor


class WeightDecay(Layer):
  """Apply a weight decay penalty.

  The input should be the loss value.  This layer adds a weight decay penalty to it
  and outputs the sum.
  """

  def __init__(self, penalty, penalty_type, **kwargs):
    """Create a weight decay penalty layer.

    Parameters
    ----------
    penalty: float
      magnitude of the penalty term
    penalty_type: str
      type of penalty to compute, either 'l1' or 'l2'
    """
    self.penalty = penalty
    self.penalty_type = penalty_type
    super(WeightDecay, self).__init__(**kwargs)
    try:
      self._shape = tuple(self.in_layers[0].shape)
    except:
      pass

  def create_tensor(self, in_layers=None, set_tensors=True, **kwargs):
    inputs = self._get_input_tensors(in_layers)
    parent_tensor = inputs[0]
    out_tensor = parent_tensor + model_ops.weight_decay(self.penalty_type,
                                                        self.penalty)
    if set_tensors:
      self.out_tensor = out_tensor
    return out_tensor


class AtomicConvolution(Layer):

  def __init__(self,
               atom_types=None,
               radial_params=list(),
               boxsize=None,
               **kwargs):
    """Atomic convoluation layer

    N = max_num_atoms, M = max_num_neighbors, B = batch_size, d = num_features
    l = num_radial_filters * num_atom_types

    Parameters
    ----------

    atom_types: list or None
      Of length a, where a is number of atom types for filtering.
    radial_params: list
      Of length l, where l is number of radial filters learned.
    boxsize: float or None
      Simulation box length [Angstrom].

    """
    self.boxsize = boxsize
    self.radial_params = radial_params
    self.atom_types = atom_types
    super(AtomicConvolution, self).__init__(**kwargs)

  def create_tensor(self, in_layers=None, set_tensors=True, **kwargs):
    """
    Parameters
    ----------
    X: tf.Tensor of shape (B, N, d)
      Coordinates/features.
    Nbrs: tf.Tensor of shape (B, N, M)
      Neighbor list.
    Nbrs_Z: tf.Tensor of shape (B, N, M)
      Atomic numbers of neighbor atoms.

    Returns
    -------
    layer: tf.Tensor of shape (B, N, l)
      A new tensor representing the output of the atomic conv layer
    """
    inputs = self._get_input_tensors(in_layers)
    X = inputs[0]
    Nbrs = tf.to_int32(inputs[1])
    Nbrs_Z = inputs[2]

    # N: Maximum number of atoms
    # M: Maximum number of neighbors
    # d: Number of coordinates/features/filters
    # B: Batch Size
    N = X.get_shape()[-2].value
    d = X.get_shape()[-1].value
    M = Nbrs.get_shape()[-1].value
    B = X.get_shape()[0].value

    D = self.distance_tensor(X, Nbrs, self.boxsize, B, N, M, d)
    R = self.distance_matrix(D)
    sym = []
    rsf_zeros = tf.zeros((B, N, M))
    for param in self.radial_params:

      # We apply the radial pooling filter before atom type conv
      # to reduce computation
      param_variables, rsf = self.radial_symmetry_function(R, *param)

      if not self.atom_types:
        cond = tf.not_equal(Nbrs_Z, 0.0)
        sym.append(tf.reduce_sum(tf.where(cond, rsf, rsf_zeros), 2))
      else:
        for j in range(len(self.atom_types)):
          cond = tf.equal(Nbrs_Z, self.atom_types[j])
          sym.append(tf.reduce_sum(tf.where(cond, rsf, rsf_zeros), 2))

    layer = tf.stack(sym)
    layer = tf.transpose(layer, [1, 2, 0])  # (l, B, N) -> (B, N, l)
    m, v = tf.nn.moments(layer, axes=[0])
    out_tensor = tf.nn.batch_normalization(layer, m, v, None, None, 1e-3)
    if set_tensors:
      self._record_variable_scope(self.name)
      self.out_tensor = out_tensor
    return out_tensor

  def radial_symmetry_function(self, R, rc, rs, e):
    """Calculates radial symmetry function.

    B = batch_size, N = max_num_atoms, M = max_num_neighbors, d = num_filters

    Parameters
    ----------
    R: tf.Tensor of shape (B, N, M)
      Distance matrix.
    rc: float
      Interaction cutoff [Angstrom].
    rs: float
      Gaussian distance matrix mean.
    e: float
      Gaussian distance matrix width.

    Returns
    -------
    retval: tf.Tensor of shape (B, N, M)
      Radial symmetry function (before summation)

    """

    with tf.name_scope(None, "NbrRadialSymmetryFunction", [rc, rs, e]):
      rc = tf.Variable(rc)
      rs = tf.Variable(rs)
      e = tf.Variable(e)
      K = self.gaussian_distance_matrix(R, rs, e)
      FC = self.radial_cutoff(R, rc)
    return [rc, rs, e], tf.multiply(K, FC)

  def radial_cutoff(self, R, rc):
    """Calculates radial cutoff matrix.

    B = batch_size, N = max_num_atoms, M = max_num_neighbors

    Parameters
    ----------
      R [B, N, M]: tf.Tensor
        Distance matrix.
      rc: tf.Variable
        Interaction cutoff [Angstrom].

    Returns
    -------
      FC [B, N, M]: tf.Tensor
        Radial cutoff matrix.

    """

    T = 0.5 * (tf.cos(np.pi * R / (rc)) + 1)
    E = tf.zeros_like(T)
    cond = tf.less_equal(R, rc)
    FC = tf.where(cond, T, E)
    return FC

  def gaussian_distance_matrix(self, R, rs, e):
    """Calculates gaussian distance matrix.

    B = batch_size, N = max_num_atoms, M = max_num_neighbors

    Parameters
    ----------
      R [B, N, M]: tf.Tensor
        Distance matrix.
      rs: tf.Variable
        Gaussian distance matrix mean.
      e: tf.Variable
        Gaussian distance matrix width (e = .5/std**2).

    Returns
    -------
      retval [B, N, M]: tf.Tensor
        Gaussian distance matrix.

    """

    return tf.exp(-e * (R - rs)**2)

  def distance_tensor(self, X, Nbrs, boxsize, B, N, M, d):
    """Calculates distance tensor for batch of molecules.

    B = batch_size, N = max_num_atoms, M = max_num_neighbors, d = num_features

    Parameters
    ----------
    X: tf.Tensor of shape (B, N, d)
      Coordinates/features tensor.
    Nbrs: tf.Tensor of shape (B, N, M)
      Neighbor list tensor.
    boxsize: float or None
      Simulation box length [Angstrom].

    Returns
    -------
    D: tf.Tensor of shape (B, N, M, d)
      Coordinates/features distance tensor.

    """
    atom_tensors = tf.unstack(X, axis=1)
    nbr_tensors = tf.unstack(Nbrs, axis=1)
    D = []
    if boxsize is not None:
      for atom, atom_tensor in enumerate(atom_tensors):
        nbrs = self.gather_neighbors(X, nbr_tensors[atom], B, N, M, d)
        nbrs_tensors = tf.unstack(nbrs, axis=1)
        for nbr, nbr_tensor in enumerate(nbrs_tensors):
          _D = tf.subtract(nbr_tensor, atom_tensor)
          _D = tf.subtract(_D, boxsize * tf.round(tf.div(_D, boxsize)))
          D.append(_D)
    else:
      for atom, atom_tensor in enumerate(atom_tensors):
        nbrs = self.gather_neighbors(X, nbr_tensors[atom], B, N, M, d)
        nbrs_tensors = tf.unstack(nbrs, axis=1)
        for nbr, nbr_tensor in enumerate(nbrs_tensors):
          _D = tf.subtract(nbr_tensor, atom_tensor)
          D.append(_D)
    D = tf.stack(D)
    D = tf.transpose(D, perm=[1, 0, 2])
    D = tf.reshape(D, [B, N, M, d])
    return D

  def gather_neighbors(self, X, nbr_indices, B, N, M, d):
    """Gathers the neighbor subsets of the atoms in X.

    B = batch_size, N = max_num_atoms, M = max_num_neighbors, d = num_features

    Parameters
    ----------
    X: tf.Tensor of shape (B, N, d)
      Coordinates/features tensor.
    atom_indices: tf.Tensor of shape (B, M)
      Neighbor list for single atom.

    Returns
    -------
    neighbors: tf.Tensor of shape (B, M, d)
      Neighbor coordinates/features tensor for single atom.

    """

    example_tensors = tf.unstack(X, axis=0)
    example_nbrs = tf.unstack(nbr_indices, axis=0)
    all_nbr_coords = []
    for example, (example_tensor,
                  example_nbr) in enumerate(zip(example_tensors, example_nbrs)):
      nbr_coords = tf.gather(example_tensor, example_nbr)
      all_nbr_coords.append(nbr_coords)
    neighbors = tf.stack(all_nbr_coords)
    return neighbors

  def distance_matrix(self, D):
    """Calcuates the distance matrix from the distance tensor

    B = batch_size, N = max_num_atoms, M = max_num_neighbors, d = num_features

    Parameters
    ----------
    D: tf.Tensor of shape (B, N, M, d)
      Distance tensor.

    Returns
    -------
    R: tf.Tensor of shape (B, N, M)
       Distance matrix.

    """

    R = tf.reduce_sum(tf.multiply(D, D), 3)
    R = tf.sqrt(R)
    return R


def AlphaShare(in_layers=None, **kwargs):
  """
  This method should be used when constructing AlphaShare layers from Sluice Networks

  Parameters
  ----------
  in_layers: list of Layers or tensors
    tensors in list must be the same size and list must include two or more tensors

  Returns
  -------
  output_layers: list of Layers or tensors with same size as in_layers
    Distance matrix.

  References:
  Sluice networks: Learning what to share between loosely related tasks
  https://arxiv.org/abs/1705.08142
  """
  output_layers = []
  alpha_share = AlphaShareLayer(in_layers=in_layers, **kwargs)
  num_outputs = len(in_layers)
  for num_layer in range(0, num_outputs):
    ls = LayerSplitter(output_num=num_layer, in_layers=alpha_share)
    output_layers.append(ls)
  return output_layers


class AlphaShareLayer(Layer):
  """
  Part of a sluice network. Adds alpha parameters to control
  sharing between the main and auxillary tasks

  Factory method AlphaShare should be used for construction

  Parameters
  ----------
  in_layers: list of Layers or tensors
    tensors in list must be the same size and list must include two or more tensors

  Returns
  -------
  out_tensor: a tensor with shape [len(in_layers), x, y] where x, y were the original layer dimensions
    out_tensor should be fed into LayerSplitter
  Distance matrix.
  """

  def __init__(self, **kwargs):
    super(AlphaShareLayer, self).__init__(**kwargs)

  def create_tensor(self, in_layers=None, set_tensors=True, **kwargs):
    inputs = self._get_input_tensors(in_layers)
    # check that there isnt just one or zero inputs
    if len(inputs) <= 1:
      raise ValueError("AlphaShare must have more than one input")
    self.num_outputs = len(inputs)
    # create subspaces
    subspaces = []
    original_cols = int(inputs[0].get_shape()[-1].value)
    subspace_size = int(original_cols / 2)
    for input_tensor in inputs:
      subspaces.append(tf.reshape(input_tensor[:, :subspace_size], [-1]))
      subspaces.append(tf.reshape(input_tensor[:, subspace_size:], [-1]))
    n_alphas = len(subspaces)
    subspaces = tf.reshape(tf.stack(subspaces), [n_alphas, -1])

    # create the alpha learnable parameters
    alphas = tf.Variable(tf.random_normal([n_alphas, n_alphas]), name='alphas')

    subspaces = tf.matmul(alphas, subspaces)

    # concatenate subspaces, reshape to size of original input, then stack
    # such that out_tensor has shape (2,?,original_cols)
    count = 0
    out_tensor = []
    tmp_tensor = []
    for row in range(n_alphas):
      tmp_tensor.append(tf.reshape(subspaces[row,], [-1, subspace_size]))
      count += 1
      if (count == 2):
        out_tensor.append(tf.concat(tmp_tensor, 1))
        tmp_tensor = []
        count = 0

    out_tensor = tf.stack(out_tensor)

    self.alphas = alphas
    if set_tensors:
      self.out_tensor = out_tensor
    return out_tensor

  def none_tensors(self):
    num_outputs, out_tensor, alphas = self.num_outputs, self.out_tensor, self.alphas
    self.num_outputs = None
    self.out_tensor = None
    self.alphas = None
    return num_outputs, out_tensor, alphas

  def set_tensors(self, tensor):
    self.num_outputs, self.out_tensor, self.alphas = tensor


class LayerSplitter(Layer):
  """
  Returns the nth output of a layer
  Assumes out_tensor has shape [x, :] where x is the total number of intended output tensors
  """

  def __init__(self, output_num, **kwargs):
    """
    Parameters
    ----------
    output_num: int
        returns the out_tensor[output_num, :] of a layer
    """
    self.output_num = output_num
    super(LayerSplitter, self).__init__(**kwargs)

  def create_tensor(self, in_layers=None, set_tensors=True, **kwargs):
    inputs = self._get_input_tensors(in_layers)[0]
    self.out_tensor = inputs[self.output_num, :]
    out_tensor = self.out_tensor
    return self.out_tensor

  def none_tensors(self):
    out_tensor = self.out_tensor
    self.out_tensor = None
    return out_tensor

  def set_tensors(self, tensor):
    self.out_tensor = tensor


class SluiceLoss(Layer):
  """
  Calculates the loss in a Sluice Network
  Every input into an AlphaShare should be used in SluiceLoss
  """

  def __init__(self, **kwargs):
    super(SluiceLoss, self).__init__(**kwargs)

  def create_tensor(self, in_layers=None, set_tensors=True, **kwargs):
    inputs = self._get_input_tensors(in_layers)
    temp = []
    subspaces = []
    # creates subspaces the same way it was done in AlphaShare
    for input_tensor in inputs:
      subspace_size = int(input_tensor.get_shape()[-1].value / 2)
      subspaces.append(input_tensor[:, :subspace_size])
      subspaces.append(input_tensor[:, subspace_size:])
      product = tf.matmul(tf.transpose(subspaces[0]), subspaces[1])
      subspaces = []
      # calculate squared Frobenius norm
      temp.append(tf.reduce_sum(tf.pow(product, 2)))
    out_tensor = tf.reduce_sum(temp)
    self.out_tensor = out_tensor
    return out_tensor


class BetaShare(Layer):
  """
  Part of a sluice network. Adds beta params to control which layer
  outputs are used for prediction

  Parameters
  ----------
  in_layers: list of Layers or tensors
    tensors in list must be the same size and list must include two or more tensors

  Returns
  -------
  output_layers: list of Layers or tensors with same size as in_layers
    Distance matrix.
  """

  def __init__(self, **kwargs):
    super(BetaShare, self).__init__(**kwargs)

  def create_tensor(self, in_layers=None, set_tensors=True, **kwargs):
    """
        Size of input layers must all be the same
        """
    inputs = self._get_input_tensors(in_layers)
    subspaces = []
    original_cols = int(inputs[0].get_shape()[-1].value)
    for input_tensor in inputs:
      subspaces.append(tf.reshape(input_tensor, [-1]))
    n_betas = len(inputs)
    subspaces = tf.reshape(tf.stack(subspaces), [n_betas, -1])

    betas = tf.Variable(tf.random_normal([1, n_betas]), name='betas')
    out_tensor = tf.matmul(betas, subspaces)
    self.betas = betas
    self.out_tensor = tf.reshape(out_tensor, [-1, original_cols])
    return self.out_tensor

  def none_tensors(self):
    out_tensor, betas = self.out_tensor, self.betas
    self.out_tensor = None
    self.betas = None
    return out_tensor, betas

  def set_tensors(self, tensor):
    self.out_tensor, self.betas = tensor


class PassThroughLayer(Layer):
  """
  Layer which takes a tensor from in_tensor[0].out_tensors at an index
  """

  def __init__(self, output_num, **kwargs):
    """
    Parameters
    ----------
    output_num: int
      The index which to use as this layers out_tensor from in_layers[0]
    kwargs
    """
    self.output_num = output_num
    super(PassThroughLayer, self).__init__(**kwargs)

  def create_tensor(self, in_layers=None, set_tensors=True, **kwargs):
    self.out_tensor = self.in_layers[0].out_tensors[self.output_num]


class GraphEmbedPoolLayer(Layer):
  """
  GraphCNNPool Layer from Robust Spatial Filtering with Graph Convolutional Neural Networks
  https://arxiv.org/abs/1703.00792

  This is a learnable pool operation
  It constructs a new adjacency matrix for a graph of specified number of nodes.

  This differs from our other pool opertions which set vertices to a function value
  without altering the adjacency matrix.

  $V_{emb} = SpatialGraphCNN({V_{in}})$\\
  $V_{out} = \sigma(V_{emb})^{T} * V_{in}$
  $A_{out} = V_{emb}^{T} * A_{in} * V_{emb}$

  """

  def __init__(self, num_vertices, **kwargs):
    self.num_vertices = num_vertices
    super(GraphEmbedPoolLayer, self).__init__(**kwargs)

  def create_tensor(self, in_layers=None, set_tensors=True, **kwargs):
    """

    Parameters
    ----------
    num_filters: int
      Number of filters to have in the output

    in_layers: list of Layers or tensors
      [V, A, mask]
      V are the vertex features must be of shape (batch, vertex, channel)

      A are the adjacency matrixes for each graph
        Shape (batch, from_vertex, adj_matrix, to_vertex)

      mask is optional, to be used when not every graph has the
      same number of vertices

    Returns: tf.tensor
    Returns a tf.tensor with a graph convolution applied
    The shape will be (batch, vertex, self.num_filters)
    """
    in_tensors = self._get_input_tensors(in_layers)
    if len(in_tensors) == 3:
      V, A, mask = in_tensors
    else:
      V, A = in_tensors
      mask = None
    factors = self.embedding_factors(
        V, self.num_vertices, name='%s_Factors' % self.name)

    if mask is not None:
      factors = tf.multiply(factors, mask)
    factors = self.softmax_factors(factors)

    result = tf.matmul(factors, V, transpose_a=True)

    result_A = tf.reshape(A, (tf.shape(A)[0], -1, tf.shape(A)[-1]))
    result_A = tf.matmul(result_A, factors)
    result_A = tf.reshape(result_A, (tf.shape(A)[0], tf.shape(A)[-1], -1))
    result_A = tf.matmul(factors, result_A, transpose_a=True)
    result_A = tf.reshape(result_A, (tf.shape(A)[0], self.num_vertices,
                                     A.get_shape()[2].value, self.num_vertices))
    # We do not need the mask because every graph has self.num_vertices vertices now
    if set_tensors:
      self.out_tensor = result[0]
    self.out_tensors = [result, result_A]
    return result, result_A

  def embedding_factors(self, V, no_filters, name="default"):
    no_features = V.get_shape()[-1].value
    W = tf.get_variable(
        '%s_weights' % name, [no_features, no_filters],
        initializer=tf.truncated_normal_initializer(
            stddev=1.0 / math.sqrt(no_features)),
        dtype=tf.float32)
    b = tf.get_variable(
        '%s_bias' % self.name, [no_filters],
        initializer=tf.constant_initializer(0.1),
        dtype=tf.float32)
    V_reshape = tf.reshape(V, (-1, no_features))
    s = tf.slice(tf.shape(V), [0], [len(V.get_shape()) - 1])
    s = tf.concat([s, tf.stack([no_filters])], 0)
    result = tf.reshape(tf.matmul(V_reshape, W) + b, s)
    return result

  def softmax_factors(self, V, axis=1, name=None):
    max_value = tf.reduce_max(V, axis=axis, keep_dims=True)
    exp = tf.exp(tf.subtract(V, max_value))
    prob = tf.div(exp, tf.reduce_sum(exp, axis=axis, keep_dims=True))
    return prob

  def none_tensors(self):
    out_tensors, out_tensor = self.out_tensors, self.out_tensor
    self.out_tensors = None
    self.out_tensor = None
    return out_tensors, out_tensor

  def set_tensors(self, tensor):
    self.out_tensors, self.out_tensor = tensor


def GraphCNNPool(num_vertices, **kwargs):
  gcnnpool_layer = GraphEmbedPoolLayer(num_vertices, **kwargs)
  return [PassThroughLayer(x, in_layers=gcnnpool_layer) for x in range(2)]


class GraphCNN(Layer):
  """
  GraphCNN Layer from Robust Spatial Filtering with Graph Convolutional Neural Networks
  https://arxiv.org/abs/1703.00792

  Spatial-domain convolutions can be defined as
  H = h_0I + h_1A + h_2A^2 + ... + hkAk, H ∈ R**(N×N)

  We approximate it by
  H ≈ h_0I + h_1A

  We can define a convolution as applying multiple these linear filters
  over edges of different types (think up, down, left, right, diagonal in images)
  Where each edge type has its own adjacency matrix
  H ≈ h_0I + h_1A_1 + h_2A_2 + . . . h_(L−1)A_(L−1)

  V_out = \sum_{c=1}^{C} H^{c} V^{c} + b
  """

  def __init__(self, num_filters, **kwargs):
    """

    Parameters
    ----------
    num_filters: int
      Number of filters to have in the output

    in_layers: list of Layers or tensors
      [V, A, mask]
      V are the vertex features must be of shape (batch, vertex, channel)

      A are the adjacency matrixes for each graph
        Shape (batch, from_vertex, adj_matrix, to_vertex)

      mask is optional, to be used when not every graph has the
      same number of vertices

    Returns: tf.tensor
    Returns a tf.tensor with a graph convolution applied
    The shape will be (batch, vertex, self.num_filters)
    """
    self.num_filters = num_filters
    super(GraphCNN, self).__init__(**kwargs)

  def create_tensor(self, in_layers=None, set_tensors=True, **kwargs):
    inputs = self._get_input_tensors(in_layers)
    if len(inputs) == 3:
      V, A, mask = inputs
    else:
      V, A = inputs
    no_A = A.get_shape()[2].value
    no_features = V.get_shape()[2].value
    W = tf.get_variable(
        '%s_weights' % self.name, [no_features * no_A, self.num_filters],
        initializer=tf.truncated_normal_initializer(stddev=math.sqrt(
            1.0 / (no_features * (no_A + 1) * 1.0))),
        dtype=tf.float32)
    W_I = tf.get_variable(
        '%s_weights_I' % self.name, [no_features, self.num_filters],
        initializer=tf.truncated_normal_initializer(stddev=math.sqrt(
            1.0 / (no_features * (no_A + 1) * 1.0))),
        dtype=tf.float32)

    b = tf.get_variable(
        '%s_bias' % self.name, [self.num_filters],
        initializer=tf.constant_initializer(0.1),
        dtype=tf.float32)

    n = self.graphConvolution(V, A)
    A_shape = tf.shape(A)
    n = tf.reshape(n, [-1, A_shape[1], no_A * no_features])
    result = self.batch_mat_mult(n, W) + self.batch_mat_mult(V, W_I) + b
    if set_tensors:
      self.out_tensor = result
    return result

  def graphConvolution(self, V, A):
    no_A = A.get_shape()[2].value
    no_features = V.get_shape()[2].value

    A_shape = tf.shape(A)
    A_reshape = tf.reshape(A, tf.stack([-1, A_shape[1] * no_A, A_shape[1]]))
    n = tf.matmul(A_reshape, V)
    return tf.reshape(n, [-1, A_shape[1], no_A, no_features])

  def batch_mat_mult(self, A, B):
    A_shape = tf.shape(A)
    A_reshape = tf.reshape(A, [-1, A_shape[-1]])

    # So the Tensor has known dimensions
    if B.get_shape()[1] == None:
      axis_2 = -1
    else:
      axis_2 = B.get_shape()[1]
    result = tf.matmul(A_reshape, B)
    result = tf.reshape(result, tf.stack([A_shape[0], A_shape[1], axis_2]))
    return result<|MERGE_RESOLUTION|>--- conflicted
+++ resolved
@@ -1,9 +1,5 @@
-<<<<<<< HEAD
 from __future__ import division
 
-=======
-# -*- coding: UTF-8 -*-
->>>>>>> 7b6248db
 import random
 import string
 from collections import Sequence
