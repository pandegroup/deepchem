--- conflicted
+++ resolved
@@ -1,6 +1,5 @@
 import logging
 import importlib.util
-<<<<<<< HEAD
 from typing import Optional, Union, Dict, List
 import shutil
 import os
@@ -9,9 +8,6 @@
 import torch
 import numpy as np
 from deepchem.models.logger import Logger
-=======
-from typing import Optional, Union, List, Dict
->>>>>>> b26a6014
 
 logger = logging.getLogger(__name__)
 numeric = Union[tf.Tensor, torch.Tensor, int, float, complex, np.number]
@@ -98,14 +94,11 @@
     # Dataset ids are used to differentiate datasets seen by the logger
     self.dataset_ids: List[Union[int, str]] = []
 
-<<<<<<< HEAD
     # Keep track of best models during training and callbacks
     self.best_models = {}
 
   def setup(self, config):
-=======
-  def setup(self):
->>>>>>> b26a6014
+
     """Initializes a W&B run and create a run object.
     If a pre-existing run is already initialized, use that instead.
     """
@@ -117,42 +110,6 @@
       self.wandb_run = self._wandb.run
     self.initialized = True
 
-<<<<<<< HEAD
-=======
-  def log_data(self,
-               data: Dict,
-               step: int,
-               dataset_id: Optional[Union[int, str]] = None):
-    """Log data to W&B.
-
-    Parameters
-    ----------
-    data: dict
-      the data to be logged to W&B
-    step: int
-      the step number at which the data is to be logged
-    dataset_id: int or str, optional (default None)
-      the unique id of the dataset to differentiate during logging.
-      Typically used when there are multiple ValidationCallbacks with
-      different datasets.
-    """
-    if dataset_id is not None:
-      if dataset_id in self.dataset_ids:
-        for key in list(data.keys()):
-          idx = self.dataset_ids.index(dataset_id)
-          new_key = str(key) + "_(" + str(idx) + ")"
-          data[new_key] = data.pop(key)
-      else:
-        self.dataset_ids.append(dataset_id)
-        for key in list(data.keys()):
-          idx = self.dataset_ids.index(dataset_id)
-          new_key = str(key) + "_(" + str(idx) + ")"
-          data[new_key] = data.pop(key)
-
-    # log data
-    self.wandb_run.log(data, step=step)
-
->>>>>>> b26a6014
   def finish(self):
     """Finishes and closes the W&B run.
     Save run history data as field if configured to do that.
