import numpy as np
<<<<<<< HEAD
from deepchem.models.torch_models import RobustMultitask, RobustMultitaskClassifier
import deepchem as dc
=======
>>>>>>> f44e45b5
import pytest
import tempfile
import os
try:
    import torch
    import torch.nn as nn
    from deepchem.models.torch_models import RobustMultitask
    has_torch = True
except ModuleNotFoundError:
    has_torch = False
    pass

# Input parameters used in the tensorflow models prior to extracting the weights.
n_tasks_tf = 3
n_features_tf = 100
layer_sizes_tf = [512, 1024]

@pytest.mark.torch
def test_robustmultitask_construction():
    """Test that RobustMultiTask Model can be constructed without crash.
    """

    model = RobustMultitask(
        n_tasks=1,
        n_features=100,
        mode="regression",
        layer_sizes=[128, 256],
    )

    assert model is not None


@pytest.mark.torch
def test_robustmultitask_forward():
    """Test that the forward pass of RobustMultiTask Model can be executed without crash
    and that the output has the correct value.
    """

    n_tasks = n_tasks_tf
    n_features = n_features_tf
    layer_sizes = layer_sizes_tf

    torch_model = RobustMultitask(n_tasks=n_tasks,
                                  n_features=n_features,
                                  layer_sizes=layer_sizes,
                                  mode='classification')

    weights = np.load(
        os.path.join(os.path.dirname(__file__), "assets",
                     "tensorflow_robust_multitask_classifier_weights.npz"))

    move_weights(torch_model, weights)

    input_x = weights["input"]
    output = weights["output"]

    torch_out = torch_model(torch.from_numpy(input_x).float())[0]
    torch_out = torch_out.cpu().detach().numpy()
    assert np.allclose(output, torch_out,
                       atol=1e-4), "Predictions are not close"


@pytest.mark.torch
def test_robustmultitask_classifier_construction():
    """Test that RobustMultiTaskClassifier Model can be constructed without crash.
    """

    model = RobustMultitaskClassifier(
        n_tasks=1,
        n_features=100,
        layer_sizes=[128, 256],
        n_classes=2,
    )

    assert model is not None


@pytest.mark.torch
def test_robust_multitask_classification_forward():
    """Test that the forward pass of RobustMultiTask Model can be executed without crash
    and that the output has the correct value.
    """

    n_tasks = n_tasks_tf
    n_features = n_features_tf
    layer_sizes = layer_sizes_tf

    torch_model = RobustMultitaskClassifier(
        n_tasks=n_tasks,
        n_features=n_features,
        layer_sizes=layer_sizes,
    )

    weights = np.load(
        os.path.join(os.path.dirname(__file__), "assets",
                     "tensorflow_robust_multitask_classifier_weights.npz"))

    move_weights(torch_model, weights)

    input_x = weights["input"]
    output = weights["output"]

    # Inference using TorchModel's predict() method works with NumpyDataset only. Hence we need to convert our numpy arrays to NumpyDataset.
    y = np.random.rand(input_x.shape[0], 1)
    w = np.ones((input_x.shape[0], 1))
    ids = np.arange(input_x.shape[0])
    input_x = dc.data.NumpyDataset(input_x, y, w, ids)

    torch_out = torch_model.predict(input_x)[0]  # We need output probabilities

    assert np.allclose(output, torch_out,
                       atol=1e-4), "Predictions are not close"


def move_weights(torch_model, weights):
    """Porting weights from Tensorflow to PyTorch"""

    def to_torch_param(weights):
        """Convert numpy weights to torch parameters to be used as model weights"""
        weights = weights.T
        return nn.Parameter(torch.from_numpy(weights))

    torch_weights = {
        k: to_torch_param(v) for k, v in weights.items() if k != "output"
    }

    # Shared layers
    torch_model.shared_layers[0].weight = torch_weights["shared-layers-dense-w"]
    torch_model.shared_layers[0].bias = torch_weights["shared-layers-dense-b"]

    torch_model.shared_layers[3].weight = torch_weights["shared-layers-dense_1-w"]
    torch_model.shared_layers[3].bias = torch_weights["shared-layers-dense_1-b"]

    # Bypass layers for each tasks
    for i in range(n_tasks_tf):
        torch_model.bypass_layers[i][0].weight = torch_weights[f"bypass-layers-dense_{2 + i * 2}-w"]
        torch_model.bypass_layers[i][0].bias = torch_weights[f"bypass-layers-dense_{2 + i * 2}-b"]

        torch_model.output_layers[i].weight = torch_weights[f"bypass-layers-dense_{3 + i * 2}-w"]
        torch_model.output_layers[i].bias = torch_weights[f"bypass-layers-dense_{3 + i * 2}-b"]


@pytest.mark.torch
def test_robust_multitask_classifier_overfit():
    """Test that the model can overfit simple classification datasets."""
    n_samples = 20
    n_features = 5
    n_tasks = 3

    # Generate dummy dataset
    np.random.seed(123)
    torch.manual_seed(123)
    ids = np.arange(n_samples)
    X = np.random.rand(n_samples, n_features)
    y = np.random.randint(2, size=(n_samples, n_tasks))
    w = np.ones((n_samples, n_tasks))
    dataset = dc.data.NumpyDataset(X, y, w, ids)

    classification_metric = dc.metrics.Metric(dc.metrics.accuracy_score)

    model = RobustMultitaskClassifier(
        n_tasks,
        n_features,
        layer_sizes=[128, 256],
        dropouts=0.2,
        weight_init_stddevs=0.02,
        bias_init_consts=0.0,
    )

    model.fit(dataset, nb_epoch=300)

    scores = model.evaluate(dataset, [classification_metric])
    assert scores[classification_metric.name] > 0.9, "Failed to overfit"


@pytest.mark.torch
def test_robust_multitask_classifier_reload():
    """Test that the model can be reloaded from disk."""

    n_samples = 20
    n_features = 5
    n_tasks = 3

    # Generate dummy dataset
    np.random.seed(123)
    torch.manual_seed(123)
    ids = np.arange(n_samples)
    X = np.random.rand(n_samples, n_features)
    y = np.random.randint(2, size=(n_samples, n_tasks))
    w = np.ones((n_samples, n_tasks))
    dataset = dc.data.NumpyDataset(X, y, w, ids)

    model_dir = tempfile.mkdtemp()

    orig_model = RobustMultitaskClassifier(n_tasks,
                                           n_features,
                                           layer_sizes=[128, 256],
                                           dropouts=0.2,
                                           weight_init_stddevs=0.02,
                                           bias_init_consts=0.0,
                                           model_dir=model_dir)

    orig_model.fit(dataset, nb_epoch=200)

    reloaded_model = RobustMultitaskClassifier(n_tasks,
                                               n_features,
                                               layer_sizes=[128, 256],
                                               dropouts=0.2,
                                               weight_init_stddevs=0.02,
                                               bias_init_consts=0.0,
                                               model_dir=model_dir)

    reloaded_model.restore()

    X_new = np.random.rand(n_samples, n_features)
    orig_preds = orig_model.predict_on_batch(X_new)
    reloaded_preds = reloaded_model.predict_on_batch(X_new)

    assert np.all(orig_preds == reloaded_preds), "Predictions are not the same"<|MERGE_RESOLUTION|>--- conflicted
+++ resolved
@@ -1,9 +1,6 @@
 import numpy as np
-<<<<<<< HEAD
 from deepchem.models.torch_models import RobustMultitask, RobustMultitaskClassifier
 import deepchem as dc
-=======
->>>>>>> f44e45b5
 import pytest
 import tempfile
 import os
