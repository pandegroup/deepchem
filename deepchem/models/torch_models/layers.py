--- conflicted
+++ resolved
@@ -1,11 +1,8 @@
 import math
 from math import pi as PI
 import numpy as np
-<<<<<<< HEAD
 import itertools
-=======
 import sympy as sym
->>>>>>> 7197a766
 from typing import Any, Tuple, Optional, Sequence, List, Union, Callable, Dict, TypedDict
 from collections.abc import Sequence as SequenceCollection
 try:
@@ -5494,17 +5491,14 @@
                 f: torch.Tensor = torch.cat((one_electron[:, i, :], g_one_up,
                                              g_one_down, g_two_up, g_two_down),
                                             dim=1)
-<<<<<<< HEAD
                 if l == 0 or (self.n_one[l]
                               != self.n_one[l - 1]) or (self.n_two[l]
                                                         != self.n_two[l - 1]):
                     one_electron_tmp[:, i, :] = torch.tanh(self.v[l](f.to(
                         torch.float32)))
-=======
                 if l == 0 or (self.n_one[l] != self.n_one[l - 1]) or (
                         self.n_two[l] != self.n_two[l - 1]):
                     one_electron_tmp[:, i, :] = torch.tanh(self.v[l](f))
->>>>>>> 7197a766
                     two_electron_tmp[:, i, :, :] = torch.tanh(self.w[l](
                         two_electron[:, i, :, :]))
                 else:
