--- conflicted
+++ resolved
@@ -3020,11 +3020,7 @@
         self.initalizer = initalizer  # Set weight initialization
 
         init_func: Callable = getattr(initializers, self.initalizer)
-<<<<<<< HEAD
-        self.embedding_list: torch.Tensor = nn.Parameter(
-=======
         self.embedding_list: nn.Parameter = nn.Parameter(
->>>>>>> b755ba64
             init_func(
                 torch.empty([self.periodic_table_length, self.n_embedding])))
 
