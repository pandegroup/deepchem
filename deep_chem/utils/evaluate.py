--- conflicted
+++ resolved
@@ -26,26 +26,17 @@
                               accuracy=False, mcc=False,
                               print_file=sys.stdout):
   """Computes statistics for model performance on test set."""
-<<<<<<< HEAD
-  all_results, auc_vals, r2_vals, rms_vals, mcc_vals, recall_vals, accuracy_vals = (
-      {}, {}, {}, {}, {}, {}, {})
-=======
   all_results = {}
   auc_vals, mcc_vals, recall_vals, accuracy_vals = {}, {}, {}, {}
   r2_vals, rms_vals = {}, {}
->>>>>>> 63ada38a
   for index, target in enumerate(sorted(test_data.keys())):
     print("Evaluating model %d" % index, file=print_file)
     print("Target %s" % target, file=print_file)
     (test_ids, X_test, y_test, w_test) = test_data[target]
     (_, _, ytest_raw, _) = raw_test_data[target]
     model = models[target]
-<<<<<<< HEAD
-    results = eval_model(test_ids, Xtest, ytest, ytest_raw, wtest, model,
-=======
     results = eval_model(
         test_ids, X_test, y_test, ytest_raw, w_test, model,
->>>>>>> 63ada38a
         {target: task_types[target]}, modeltype=modeltype,
         output_transforms=output_transforms)
     all_results[target] = results[target]
