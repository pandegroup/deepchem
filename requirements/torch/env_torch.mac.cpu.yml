channels:
  - pytorch
dependencies:
  - pytorch==2.1.0
  - pip:
    - -f https://data.pyg.org/whl/torch-1.12.0+cpu.html
    - dgl
    - torch-geometric
<<<<<<< HEAD
    - pytorch-lightning==2.1.2
=======
    - pytorch-lightning>=2.1.2
>>>>>>> 05ad088d
<|MERGE_RESOLUTION|>--- conflicted
+++ resolved
@@ -6,8 +6,4 @@
     - -f https://data.pyg.org/whl/torch-1.12.0+cpu.html
     - dgl
     - torch-geometric
-<<<<<<< HEAD
-    - pytorch-lightning==2.1.2
-=======
-    - pytorch-lightning>=2.1.2
->>>>>>> 05ad088d
+    - pytorch-lightning>=2.1.2